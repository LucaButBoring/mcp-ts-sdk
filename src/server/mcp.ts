import { Server, ServerOptions } from './index.js';
import { zodToJsonSchema } from 'zod-to-json-schema';
import { z, ZodRawShape, ZodObject, ZodString, ZodTypeAny, ZodType, ZodTypeDef, ZodOptional } from 'zod';
import {
    Implementation,
    Tool,
    ListToolsResult,
    CallToolResult,
    McpError,
    ErrorCode,
    CompleteResult,
    PromptReference,
    ResourceTemplateReference,
    BaseMetadata,
    Resource,
    ListResourcesResult,
    ListResourceTemplatesRequestSchema,
    ReadResourceRequestSchema,
    ListToolsRequestSchema,
    CallToolRequestSchema,
    ListResourcesRequestSchema,
    ListPromptsRequestSchema,
    GetPromptRequestSchema,
    CompleteRequestSchema,
    ListPromptsResult,
    Prompt,
    PromptArgument,
    GetPromptResult,
    ReadResourceResult,
    ServerRequest,
    ServerNotification,
    ToolAnnotations,
    LoggingMessageNotification,
    CreateTaskResult,
    GetTaskResult,
    Result,
    TASK_META_KEY,
    CompleteRequestPrompt,
    CompleteRequestResourceTemplate,
    assertCompleteRequestPrompt,
    assertCompleteRequestResourceTemplate
} from '../types.js';
import { Completable, CompletableDef } from './completable.js';
import { UriTemplate, Variables } from '../shared/uriTemplate.js';
import { RequestHandlerExtra, RequestTaskStore } from '../shared/protocol.js';
import { Transport } from '../shared/transport.js';
<<<<<<< HEAD
import { isTerminal } from '../shared/task.js';
=======
import { validateAndWarnToolName } from '../shared/toolNameValidation.js';
>>>>>>> 29cb0807

/**
 * High-level MCP server that provides a simpler API for working with resources, tools, and prompts.
 * For advanced usage (like sending notifications or setting custom request handlers), use the underlying
 * Server instance available via the `server` property.
 */
export class McpServer {
    /**
     * The underlying Server instance, useful for advanced operations like sending notifications.
     */
    public readonly server: Server;

    private _registeredResources: { [uri: string]: RegisteredResource } = {};
    private _registeredResourceTemplates: {
        [name: string]: RegisteredResourceTemplate;
    } = {};
    private _registeredTools: { [name: string]: RegisteredTool } = {};
    private _registeredPrompts: { [name: string]: RegisteredPrompt } = {};

    constructor(serverInfo: Implementation, options?: ServerOptions) {
        this.server = new Server(serverInfo, options);
    }

    /**
     * Attaches to the given transport, starts it, and starts listening for messages.
     *
     * The `server` object assumes ownership of the Transport, replacing any callbacks that have already been set, and expects that it is the only user of the Transport instance going forward.
     */
    async connect(transport: Transport): Promise<void> {
        return await this.server.connect(transport);
    }

    /**
     * Closes the connection.
     */
    async close(): Promise<void> {
        await this.server.close();
    }

    private _toolHandlersInitialized = false;

    private setToolRequestHandlers() {
        if (this._toolHandlersInitialized) {
            return;
        }

        this.server.assertCanSetRequestHandler(ListToolsRequestSchema.shape.method.value);
        this.server.assertCanSetRequestHandler(CallToolRequestSchema.shape.method.value);

        this.server.registerCapabilities({
            tools: {
                listChanged: true
            }
        });

        this.server.setRequestHandler(
            ListToolsRequestSchema,
            (): ListToolsResult => ({
                tools: Object.entries(this._registeredTools)
                    .filter(([, tool]) => tool.enabled)
                    .map(([name, tool]): Tool => {
                        const toolDefinition: Tool = {
                            name,
                            title: tool.title,
                            description: tool.description,
                            inputSchema: tool.inputSchema
                                ? (zodToJsonSchema(tool.inputSchema, {
                                      strictUnions: true,
                                      pipeStrategy: 'input'
                                  }) as Tool['inputSchema'])
                                : EMPTY_OBJECT_JSON_SCHEMA,
                            annotations: tool.annotations,
                            _meta: tool._meta
                        };

                        if (tool.outputSchema) {
                            toolDefinition.outputSchema = zodToJsonSchema(tool.outputSchema, {
                                strictUnions: true,
                                pipeStrategy: 'output'
                            }) as Tool['outputSchema'];
                        }

                        return toolDefinition;
                    })
            })
        );

        this.server.setRequestHandler(CallToolRequestSchema, async (request, extra): Promise<CallToolResult> => {
            const tool = this._registeredTools[request.params.name];

            let result: CallToolResult;

            try {
                if (!tool) {
                    throw new McpError(ErrorCode.InvalidParams, `Tool ${request.params.name} not found`);
                }

                if (!tool.enabled) {
                    throw new McpError(ErrorCode.InvalidParams, `Tool ${request.params.name} disabled`);
                }

                if (tool.inputSchema) {
                    const cb = tool.callback as ToolCallback<ZodRawShape>;
                    const parseResult = await tool.inputSchema.safeParseAsync(request.params.arguments);
                    if (!parseResult.success) {
                        throw new McpError(
                            ErrorCode.InvalidParams,
                            `Input validation error: Invalid arguments for tool ${request.params.name}: ${parseResult.error.message}`
                        );
                    }

                    const args = parseResult.data;

                    result = await Promise.resolve(cb(args, extra));
                } else {
                    const cb = tool.callback as ToolCallback<undefined>;
                    result = await Promise.resolve(cb(extra));
                }

                if (tool.outputSchema && !result.isError) {
                    if (!result.structuredContent) {
                        throw new McpError(
                            ErrorCode.InvalidParams,
                            `Output validation error: Tool ${request.params.name} has an output schema but no structured content was provided`
                        );
                    }

                    // if the tool has an output schema, validate structured content
                    const parseResult = await tool.outputSchema.safeParseAsync(result.structuredContent);
                    if (!parseResult.success) {
                        throw new McpError(
                            ErrorCode.InvalidParams,
                            `Output validation error: Invalid structured content for tool ${request.params.name}: ${parseResult.error.message}`
                        );
                    }
                }
            } catch (error) {
                return this.createToolError(error instanceof Error ? error.message : String(error));
            }

            return result;
        });

        this._toolHandlersInitialized = true;
    }

    /**
     * Creates a tool error result.
     *
     * @param errorMessage - The error message.
     * @returns The tool error result.
     */
    private createToolError(errorMessage: string): CallToolResult {
        return {
            content: [
                {
                    type: 'text',
                    text: errorMessage
                }
            ],
            isError: true
        };
    }

    private _completionHandlerInitialized = false;

    private setCompletionRequestHandler() {
        if (this._completionHandlerInitialized) {
            return;
        }

        this.server.assertCanSetRequestHandler(CompleteRequestSchema.shape.method.value);

        this.server.registerCapabilities({
            completions: {}
        });

        this.server.setRequestHandler(CompleteRequestSchema, async (request): Promise<CompleteResult> => {
            switch (request.params.ref.type) {
                case 'ref/prompt':
                    assertCompleteRequestPrompt(request);
                    return this.handlePromptCompletion(request, request.params.ref);

                case 'ref/resource':
                    assertCompleteRequestResourceTemplate(request);
                    return this.handleResourceCompletion(request, request.params.ref);

                default:
                    throw new McpError(ErrorCode.InvalidParams, `Invalid completion reference: ${request.params.ref}`);
            }
        });

        this._completionHandlerInitialized = true;
    }

    private async handlePromptCompletion(request: CompleteRequestPrompt, ref: PromptReference): Promise<CompleteResult> {
        const prompt = this._registeredPrompts[ref.name];
        if (!prompt) {
            throw new McpError(ErrorCode.InvalidParams, `Prompt ${ref.name} not found`);
        }

        if (!prompt.enabled) {
            throw new McpError(ErrorCode.InvalidParams, `Prompt ${ref.name} disabled`);
        }

        if (!prompt.argsSchema) {
            return EMPTY_COMPLETION_RESULT;
        }

        const field = prompt.argsSchema.shape[request.params.argument.name];
        if (!(field instanceof Completable)) {
            return EMPTY_COMPLETION_RESULT;
        }

        const def: CompletableDef<ZodString> = field._def;
        const suggestions = await def.complete(request.params.argument.value, request.params.context);
        return createCompletionResult(suggestions);
    }

    private async handleResourceCompletion(
        request: CompleteRequestResourceTemplate,
        ref: ResourceTemplateReference
    ): Promise<CompleteResult> {
        const template = Object.values(this._registeredResourceTemplates).find(t => t.resourceTemplate.uriTemplate.toString() === ref.uri);

        if (!template) {
            if (this._registeredResources[ref.uri]) {
                // Attempting to autocomplete a fixed resource URI is not an error in the spec (but probably should be).
                return EMPTY_COMPLETION_RESULT;
            }

            throw new McpError(ErrorCode.InvalidParams, `Resource template ${request.params.ref.uri} not found`);
        }

        const completer = template.resourceTemplate.completeCallback(request.params.argument.name);
        if (!completer) {
            return EMPTY_COMPLETION_RESULT;
        }

        const suggestions = await completer(request.params.argument.value, request.params.context);
        return createCompletionResult(suggestions);
    }

    private _resourceHandlersInitialized = false;

    private setResourceRequestHandlers() {
        if (this._resourceHandlersInitialized) {
            return;
        }

        this.server.assertCanSetRequestHandler(ListResourcesRequestSchema.shape.method.value);
        this.server.assertCanSetRequestHandler(ListResourceTemplatesRequestSchema.shape.method.value);
        this.server.assertCanSetRequestHandler(ReadResourceRequestSchema.shape.method.value);

        this.server.registerCapabilities({
            resources: {
                listChanged: true
            }
        });

        this.server.setRequestHandler(ListResourcesRequestSchema, async (request, extra) => {
            const resources = Object.entries(this._registeredResources)
                .filter(([_, resource]) => resource.enabled)
                .map(([uri, resource]) => ({
                    uri,
                    name: resource.name,
                    ...resource.metadata
                }));

            const templateResources: Resource[] = [];
            for (const template of Object.values(this._registeredResourceTemplates)) {
                if (!template.resourceTemplate.listCallback) {
                    continue;
                }

                const result = await template.resourceTemplate.listCallback(extra);
                for (const resource of result.resources) {
                    templateResources.push({
                        ...template.metadata,
                        // the defined resource metadata should override the template metadata if present
                        ...resource
                    });
                }
            }

            return { resources: [...resources, ...templateResources] };
        });

        this.server.setRequestHandler(ListResourceTemplatesRequestSchema, async () => {
            const resourceTemplates = Object.entries(this._registeredResourceTemplates).map(([name, template]) => ({
                name,
                uriTemplate: template.resourceTemplate.uriTemplate.toString(),
                ...template.metadata
            }));

            return { resourceTemplates };
        });

        this.server.setRequestHandler(ReadResourceRequestSchema, async (request, extra) => {
            const uri = new URL(request.params.uri);

            // First check for exact resource match
            const resource = this._registeredResources[uri.toString()];
            if (resource) {
                if (!resource.enabled) {
                    throw new McpError(ErrorCode.InvalidParams, `Resource ${uri} disabled`);
                }
                return resource.readCallback(uri, extra);
            }

            // Then check templates
            for (const template of Object.values(this._registeredResourceTemplates)) {
                const variables = template.resourceTemplate.uriTemplate.match(uri.toString());
                if (variables) {
                    return template.readCallback(uri, variables, extra);
                }
            }

            throw new McpError(ErrorCode.InvalidParams, `Resource ${uri} not found`);
        });

        this.setCompletionRequestHandler();

        this._resourceHandlersInitialized = true;
    }

    private _promptHandlersInitialized = false;

    private setPromptRequestHandlers() {
        if (this._promptHandlersInitialized) {
            return;
        }

        this.server.assertCanSetRequestHandler(ListPromptsRequestSchema.shape.method.value);
        this.server.assertCanSetRequestHandler(GetPromptRequestSchema.shape.method.value);

        this.server.registerCapabilities({
            prompts: {
                listChanged: true
            }
        });

        this.server.setRequestHandler(
            ListPromptsRequestSchema,
            (): ListPromptsResult => ({
                prompts: Object.entries(this._registeredPrompts)
                    .filter(([, prompt]) => prompt.enabled)
                    .map(([name, prompt]): Prompt => {
                        return {
                            name,
                            title: prompt.title,
                            description: prompt.description,
                            arguments: prompt.argsSchema ? promptArgumentsFromSchema(prompt.argsSchema) : undefined
                        };
                    })
            })
        );

        this.server.setRequestHandler(GetPromptRequestSchema, async (request, extra): Promise<GetPromptResult> => {
            const prompt = this._registeredPrompts[request.params.name];
            if (!prompt) {
                throw new McpError(ErrorCode.InvalidParams, `Prompt ${request.params.name} not found`);
            }

            if (!prompt.enabled) {
                throw new McpError(ErrorCode.InvalidParams, `Prompt ${request.params.name} disabled`);
            }

            if (prompt.argsSchema) {
                const parseResult = await prompt.argsSchema.safeParseAsync(request.params.arguments);
                if (!parseResult.success) {
                    throw new McpError(
                        ErrorCode.InvalidParams,
                        `Invalid arguments for prompt ${request.params.name}: ${parseResult.error.message}`
                    );
                }

                const args = parseResult.data;
                const cb = prompt.callback as PromptCallback<PromptArgsRawShape>;
                return await Promise.resolve(cb(args, extra));
            } else {
                const cb = prompt.callback as PromptCallback<undefined>;
                return await Promise.resolve(cb(extra));
            }
        });

        this.setCompletionRequestHandler();

        this._promptHandlersInitialized = true;
    }

    /**
     * Registers a resource `name` at a fixed URI, which will use the given callback to respond to read requests.
     * @deprecated Use `registerResource` instead.
     */
    resource(name: string, uri: string, readCallback: ReadResourceCallback): RegisteredResource;

    /**
     * Registers a resource `name` at a fixed URI with metadata, which will use the given callback to respond to read requests.
     * @deprecated Use `registerResource` instead.
     */
    resource(name: string, uri: string, metadata: ResourceMetadata, readCallback: ReadResourceCallback): RegisteredResource;

    /**
     * Registers a resource `name` with a template pattern, which will use the given callback to respond to read requests.
     * @deprecated Use `registerResource` instead.
     */
    resource(name: string, template: ResourceTemplate, readCallback: ReadResourceTemplateCallback): RegisteredResourceTemplate;

    /**
     * Registers a resource `name` with a template pattern and metadata, which will use the given callback to respond to read requests.
     * @deprecated Use `registerResource` instead.
     */
    resource(
        name: string,
        template: ResourceTemplate,
        metadata: ResourceMetadata,
        readCallback: ReadResourceTemplateCallback
    ): RegisteredResourceTemplate;

    resource(name: string, uriOrTemplate: string | ResourceTemplate, ...rest: unknown[]): RegisteredResource | RegisteredResourceTemplate {
        let metadata: ResourceMetadata | undefined;
        if (typeof rest[0] === 'object') {
            metadata = rest.shift() as ResourceMetadata;
        }

        const readCallback = rest[0] as ReadResourceCallback | ReadResourceTemplateCallback;

        if (typeof uriOrTemplate === 'string') {
            if (this._registeredResources[uriOrTemplate]) {
                throw new Error(`Resource ${uriOrTemplate} is already registered`);
            }

            const registeredResource = this._createRegisteredResource(
                name,
                undefined,
                uriOrTemplate,
                metadata,
                readCallback as ReadResourceCallback
            );

            this.setResourceRequestHandlers();
            this.sendResourceListChanged();
            return registeredResource;
        } else {
            if (this._registeredResourceTemplates[name]) {
                throw new Error(`Resource template ${name} is already registered`);
            }

            const registeredResourceTemplate = this._createRegisteredResourceTemplate(
                name,
                undefined,
                uriOrTemplate,
                metadata,
                readCallback as ReadResourceTemplateCallback
            );

            this.setResourceRequestHandlers();
            this.sendResourceListChanged();
            return registeredResourceTemplate;
        }
    }

    /**
     * Registers a resource with a config object and callback.
     * For static resources, use a URI string. For dynamic resources, use a ResourceTemplate.
     */
    registerResource(name: string, uriOrTemplate: string, config: ResourceMetadata, readCallback: ReadResourceCallback): RegisteredResource;
    registerResource(
        name: string,
        uriOrTemplate: ResourceTemplate,
        config: ResourceMetadata,
        readCallback: ReadResourceTemplateCallback
    ): RegisteredResourceTemplate;
    registerResource(
        name: string,
        uriOrTemplate: string | ResourceTemplate,
        config: ResourceMetadata,
        readCallback: ReadResourceCallback | ReadResourceTemplateCallback
    ): RegisteredResource | RegisteredResourceTemplate {
        if (typeof uriOrTemplate === 'string') {
            if (this._registeredResources[uriOrTemplate]) {
                throw new Error(`Resource ${uriOrTemplate} is already registered`);
            }

            const registeredResource = this._createRegisteredResource(
                name,
                (config as BaseMetadata).title,
                uriOrTemplate,
                config,
                readCallback as ReadResourceCallback
            );

            this.setResourceRequestHandlers();
            this.sendResourceListChanged();
            return registeredResource;
        } else {
            if (this._registeredResourceTemplates[name]) {
                throw new Error(`Resource template ${name} is already registered`);
            }

            const registeredResourceTemplate = this._createRegisteredResourceTemplate(
                name,
                (config as BaseMetadata).title,
                uriOrTemplate,
                config,
                readCallback as ReadResourceTemplateCallback
            );

            this.setResourceRequestHandlers();
            this.sendResourceListChanged();
            return registeredResourceTemplate;
        }
    }

    private _createRegisteredResource(
        name: string,
        title: string | undefined,
        uri: string,
        metadata: ResourceMetadata | undefined,
        readCallback: ReadResourceCallback
    ): RegisteredResource {
        const registeredResource: RegisteredResource = {
            name,
            title,
            metadata,
            readCallback,
            enabled: true,
            disable: () => registeredResource.update({ enabled: false }),
            enable: () => registeredResource.update({ enabled: true }),
            remove: () => registeredResource.update({ uri: null }),
            update: updates => {
                if (typeof updates.uri !== 'undefined' && updates.uri !== uri) {
                    delete this._registeredResources[uri];
                    if (updates.uri) this._registeredResources[updates.uri] = registeredResource;
                }
                if (typeof updates.name !== 'undefined') registeredResource.name = updates.name;
                if (typeof updates.title !== 'undefined') registeredResource.title = updates.title;
                if (typeof updates.metadata !== 'undefined') registeredResource.metadata = updates.metadata;
                if (typeof updates.callback !== 'undefined') registeredResource.readCallback = updates.callback;
                if (typeof updates.enabled !== 'undefined') registeredResource.enabled = updates.enabled;
                this.sendResourceListChanged();
            }
        };
        this._registeredResources[uri] = registeredResource;
        return registeredResource;
    }

    private _createRegisteredResourceTemplate(
        name: string,
        title: string | undefined,
        template: ResourceTemplate,
        metadata: ResourceMetadata | undefined,
        readCallback: ReadResourceTemplateCallback
    ): RegisteredResourceTemplate {
        const registeredResourceTemplate: RegisteredResourceTemplate = {
            resourceTemplate: template,
            title,
            metadata,
            readCallback,
            enabled: true,
            disable: () => registeredResourceTemplate.update({ enabled: false }),
            enable: () => registeredResourceTemplate.update({ enabled: true }),
            remove: () => registeredResourceTemplate.update({ name: null }),
            update: updates => {
                if (typeof updates.name !== 'undefined' && updates.name !== name) {
                    delete this._registeredResourceTemplates[name];
                    if (updates.name) this._registeredResourceTemplates[updates.name] = registeredResourceTemplate;
                }
                if (typeof updates.title !== 'undefined') registeredResourceTemplate.title = updates.title;
                if (typeof updates.template !== 'undefined') registeredResourceTemplate.resourceTemplate = updates.template;
                if (typeof updates.metadata !== 'undefined') registeredResourceTemplate.metadata = updates.metadata;
                if (typeof updates.callback !== 'undefined') registeredResourceTemplate.readCallback = updates.callback;
                if (typeof updates.enabled !== 'undefined') registeredResourceTemplate.enabled = updates.enabled;
                this.sendResourceListChanged();
            }
        };
        this._registeredResourceTemplates[name] = registeredResourceTemplate;
        return registeredResourceTemplate;
    }

    private _createRegisteredPrompt(
        name: string,
        title: string | undefined,
        description: string | undefined,
        argsSchema: PromptArgsRawShape | undefined,
        callback: PromptCallback<PromptArgsRawShape | undefined>
    ): RegisteredPrompt {
        const registeredPrompt: RegisteredPrompt = {
            title,
            description,
            argsSchema: argsSchema === undefined ? undefined : z.object(argsSchema),
            callback,
            enabled: true,
            disable: () => registeredPrompt.update({ enabled: false }),
            enable: () => registeredPrompt.update({ enabled: true }),
            remove: () => registeredPrompt.update({ name: null }),
            update: updates => {
                if (typeof updates.name !== 'undefined' && updates.name !== name) {
                    delete this._registeredPrompts[name];
                    if (updates.name) this._registeredPrompts[updates.name] = registeredPrompt;
                }
                if (typeof updates.title !== 'undefined') registeredPrompt.title = updates.title;
                if (typeof updates.description !== 'undefined') registeredPrompt.description = updates.description;
                if (typeof updates.argsSchema !== 'undefined') registeredPrompt.argsSchema = z.object(updates.argsSchema);
                if (typeof updates.callback !== 'undefined') registeredPrompt.callback = updates.callback;
                if (typeof updates.enabled !== 'undefined') registeredPrompt.enabled = updates.enabled;
                this.sendPromptListChanged();
            }
        };
        this._registeredPrompts[name] = registeredPrompt;
        return registeredPrompt;
    }

    private _createRegisteredTool(
        name: string,
        title: string | undefined,
        description: string | undefined,
        inputSchema: ZodRawShape | ZodType<object> | undefined,
        outputSchema: ZodRawShape | ZodType<object> | undefined,
        annotations: ToolAnnotations | undefined,
        _meta: Record<string, unknown> | undefined,
        callback: ToolCallback<ZodRawShape | undefined>
    ): RegisteredTool {
        // Validate tool name according to SEP specification
        validateAndWarnToolName(name);

        const registeredTool: RegisteredTool = {
            title,
            description,
            inputSchema: getZodSchemaObject(inputSchema),
            outputSchema: getZodSchemaObject(outputSchema),
            annotations,
            _meta,
            callback,
            enabled: true,
            disable: () => registeredTool.update({ enabled: false }),
            enable: () => registeredTool.update({ enabled: true }),
            remove: () => registeredTool.update({ name: null }),
            update: updates => {
                if (typeof updates.name !== 'undefined' && updates.name !== name) {
                    if (typeof updates.name === 'string') {
                        validateAndWarnToolName(updates.name);
                    }
                    delete this._registeredTools[name];
                    if (updates.name) this._registeredTools[updates.name] = registeredTool;
                }
                if (typeof updates.title !== 'undefined') registeredTool.title = updates.title;
                if (typeof updates.description !== 'undefined') registeredTool.description = updates.description;
                if (typeof updates.paramsSchema !== 'undefined') registeredTool.inputSchema = z.object(updates.paramsSchema);
                if (typeof updates.callback !== 'undefined') registeredTool.callback = updates.callback;
                if (typeof updates.annotations !== 'undefined') registeredTool.annotations = updates.annotations;
                if (typeof updates._meta !== 'undefined') registeredTool._meta = updates._meta;
                if (typeof updates.enabled !== 'undefined') registeredTool.enabled = updates.enabled;
                this.sendToolListChanged();
            }
        };
        this._registeredTools[name] = registeredTool;

        this.setToolRequestHandlers();
        this.sendToolListChanged();

        return registeredTool;
    }

    /**
     * Registers a zero-argument tool `name`, which will run the given function when the client calls it.
     * @deprecated Use `registerTool` instead.
     */
    tool(name: string, cb: ToolCallback): RegisteredTool;

    /**
     * Registers a zero-argument tool `name` (with a description) which will run the given function when the client calls it.
     * @deprecated Use `registerTool` instead.
     */
    tool(name: string, description: string, cb: ToolCallback): RegisteredTool;

    /**
     * Registers a tool taking either a parameter schema for validation or annotations for additional metadata.
     * This unified overload handles both `tool(name, paramsSchema, cb)` and `tool(name, annotations, cb)` cases.
     *
     * Note: We use a union type for the second parameter because TypeScript cannot reliably disambiguate
     * between ToolAnnotations and ZodRawShape during overload resolution, as both are plain object types.
     * @deprecated Use `registerTool` instead.
     */
    tool<Args extends ZodRawShape>(name: string, paramsSchemaOrAnnotations: Args | ToolAnnotations, cb: ToolCallback<Args>): RegisteredTool;

    /**
     * Registers a tool `name` (with a description) taking either parameter schema or annotations.
     * This unified overload handles both `tool(name, description, paramsSchema, cb)` and
     * `tool(name, description, annotations, cb)` cases.
     *
     * Note: We use a union type for the third parameter because TypeScript cannot reliably disambiguate
     * between ToolAnnotations and ZodRawShape during overload resolution, as both are plain object types.
     * @deprecated Use `registerTool` instead.
     */
    tool<Args extends ZodRawShape>(
        name: string,
        description: string,
        paramsSchemaOrAnnotations: Args | ToolAnnotations,
        cb: ToolCallback<Args>
    ): RegisteredTool;

    /**
     * Registers a tool with both parameter schema and annotations.
     * @deprecated Use `registerTool` instead.
     */
    tool<Args extends ZodRawShape>(name: string, paramsSchema: Args, annotations: ToolAnnotations, cb: ToolCallback<Args>): RegisteredTool;

    /**
     * Registers a tool with description, parameter schema, and annotations.
     * @deprecated Use `registerTool` instead.
     */
    tool<Args extends ZodRawShape>(
        name: string,
        description: string,
        paramsSchema: Args,
        annotations: ToolAnnotations,
        cb: ToolCallback<Args>
    ): RegisteredTool;

    /**
     * tool() implementation. Parses arguments passed to overrides defined above.
     */
    tool(name: string, ...rest: unknown[]): RegisteredTool {
        if (this._registeredTools[name]) {
            throw new Error(`Tool ${name} is already registered`);
        }

        let description: string | undefined;
        let inputSchema: ZodRawShape | undefined;
        let outputSchema: ZodRawShape | undefined;
        let annotations: ToolAnnotations | undefined;

        // Tool properties are passed as separate arguments, with omissions allowed.
        // Support for this style is frozen as of protocol version 2025-03-26. Future additions
        // to tool definition should *NOT* be added.

        if (typeof rest[0] === 'string') {
            description = rest.shift() as string;
        }

        // Handle the different overload combinations
        if (rest.length > 1) {
            // We have at least one more arg before the callback
            const firstArg = rest[0];

            if (isZodRawShape(firstArg)) {
                // We have a params schema as the first arg
                inputSchema = rest.shift() as ZodRawShape;

                // Check if the next arg is potentially annotations
                if (rest.length > 1 && typeof rest[0] === 'object' && rest[0] !== null && !isZodRawShape(rest[0])) {
                    // Case: tool(name, paramsSchema, annotations, cb)
                    // Or: tool(name, description, paramsSchema, annotations, cb)
                    annotations = rest.shift() as ToolAnnotations;
                }
            } else if (typeof firstArg === 'object' && firstArg !== null) {
                // Not a ZodRawShape, so must be annotations in this position
                // Case: tool(name, annotations, cb)
                // Or: tool(name, description, annotations, cb)
                annotations = rest.shift() as ToolAnnotations;
            }
        }
        const callback = rest[0] as ToolCallback<ZodRawShape | undefined>;

        return this._createRegisteredTool(name, undefined, description, inputSchema, outputSchema, annotations, undefined, callback);
    }

    /**
     * Registers a tool with a config object and callback.
     */
    registerTool<InputArgs extends ZodRawShape | ZodType<object>, OutputArgs extends ZodRawShape | ZodType<object>>(
        name: string,
        config: {
            title?: string;
            description?: string;
            inputSchema?: InputArgs;
            outputSchema?: OutputArgs;
            annotations?: ToolAnnotations;
            _meta?: Record<string, unknown>;
        },
        cb: ToolCallback<InputArgs>
    ): RegisteredTool {
        if (this._registeredTools[name]) {
            throw new Error(`Tool ${name} is already registered`);
        }

        const { title, description, inputSchema, outputSchema, annotations, _meta } = config;

        return this._createRegisteredTool(
            name,
            title,
            description,
            inputSchema,
            outputSchema,
            annotations,
            _meta,
            cb as ToolCallback<ZodRawShape | undefined>
        );
    }

    /**
     * Registers a task-based tool with a config object and callback.
     */
    registerToolTask<InputArgs extends ZodRawShape, OutputArgs extends ZodRawShape>(
        name: string,
        config: {
            title?: string;
            description?: string;
            inputSchema?: InputArgs;
            outputSchema?: OutputArgs;
            annotations?: ToolAnnotations;
            _meta?: Record<string, unknown>;
        },
        handler: ToolTaskHandler<InputArgs>
    ): RegisteredTool {
        // TODO: Attach to individual request handlers and remove this wrapper
        const cb: ToolCallback<InputArgs> = (async (...args) => {
            const [inputArgs, extra] = args;

            const taskStore = extra.taskStore;
            if (!taskStore) {
                throw new Error('Task store is not available');
            }

            const taskMetadata = extra._meta?.[TASK_META_KEY];
            const taskId = taskMetadata?.taskId;
            if (!taskId) {
                throw new Error('No task ID provided');
            }

            // Internal polling to allow using this interface before internals are hooked up
            const taskExtra = { ...extra, taskId, taskStore };
            let task = await handler.createTask(inputArgs, taskExtra);
            do {
                await new Promise(resolve => setTimeout(resolve, task.pollInterval ?? 5000));
                task = await handler.getTask(inputArgs, taskExtra);
            } while (!isTerminal(task.status));

            const result: CallToolResult = await handler.getTaskResult(inputArgs, taskExtra);
            return result;
        }) as ToolCallback<InputArgs>;

        return this.registerTool(name, { ...config, annotations: { ...config.annotations, taskHint: true } }, cb);
    }

    /**
     * Registers a zero-argument prompt `name`, which will run the given function when the client calls it.
     * @deprecated Use `registerPrompt` instead.
     */
    prompt(name: string, cb: PromptCallback): RegisteredPrompt;

    /**
     * Registers a zero-argument prompt `name` (with a description) which will run the given function when the client calls it.
     * @deprecated Use `registerPrompt` instead.
     */
    prompt(name: string, description: string, cb: PromptCallback): RegisteredPrompt;

    /**
     * Registers a prompt `name` accepting the given arguments, which must be an object containing named properties associated with Zod schemas. When the client calls it, the function will be run with the parsed and validated arguments.
     * @deprecated Use `registerPrompt` instead.
     */
    prompt<Args extends PromptArgsRawShape>(name: string, argsSchema: Args, cb: PromptCallback<Args>): RegisteredPrompt;

    /**
     * Registers a prompt `name` (with a description) accepting the given arguments, which must be an object containing named properties associated with Zod schemas. When the client calls it, the function will be run with the parsed and validated arguments.
     * @deprecated Use `registerPrompt` instead.
     */
    prompt<Args extends PromptArgsRawShape>(
        name: string,
        description: string,
        argsSchema: Args,
        cb: PromptCallback<Args>
    ): RegisteredPrompt;

    prompt(name: string, ...rest: unknown[]): RegisteredPrompt {
        if (this._registeredPrompts[name]) {
            throw new Error(`Prompt ${name} is already registered`);
        }

        let description: string | undefined;
        if (typeof rest[0] === 'string') {
            description = rest.shift() as string;
        }

        let argsSchema: PromptArgsRawShape | undefined;
        if (rest.length > 1) {
            argsSchema = rest.shift() as PromptArgsRawShape;
        }

        const cb = rest[0] as PromptCallback<PromptArgsRawShape | undefined>;
        const registeredPrompt = this._createRegisteredPrompt(name, undefined, description, argsSchema, cb);

        this.setPromptRequestHandlers();
        this.sendPromptListChanged();

        return registeredPrompt;
    }

    /**
     * Registers a prompt with a config object and callback.
     */
    registerPrompt<Args extends PromptArgsRawShape>(
        name: string,
        config: {
            title?: string;
            description?: string;
            argsSchema?: Args;
        },
        cb: PromptCallback<Args>
    ): RegisteredPrompt {
        if (this._registeredPrompts[name]) {
            throw new Error(`Prompt ${name} is already registered`);
        }

        const { title, description, argsSchema } = config;

        const registeredPrompt = this._createRegisteredPrompt(
            name,
            title,
            description,
            argsSchema,
            cb as PromptCallback<PromptArgsRawShape | undefined>
        );

        this.setPromptRequestHandlers();
        this.sendPromptListChanged();

        return registeredPrompt;
    }

    /**
     * Checks if the server is connected to a transport.
     * @returns True if the server is connected
     */
    isConnected() {
        return this.server.transport !== undefined;
    }

    /**
     * Sends a logging message to the client, if connected.
     * Note: You only need to send the parameters object, not the entire JSON RPC message
     * @see LoggingMessageNotification
     * @param params
     * @param sessionId optional for stateless and backward compatibility
     */
    async sendLoggingMessage(params: LoggingMessageNotification['params'], sessionId?: string) {
        return this.server.sendLoggingMessage(params, sessionId);
    }
    /**
     * Sends a resource list changed event to the client, if connected.
     */
    sendResourceListChanged() {
        if (this.isConnected()) {
            this.server.sendResourceListChanged();
        }
    }

    /**
     * Sends a tool list changed event to the client, if connected.
     */
    sendToolListChanged() {
        if (this.isConnected()) {
            this.server.sendToolListChanged();
        }
    }

    /**
     * Sends a prompt list changed event to the client, if connected.
     */
    sendPromptListChanged() {
        if (this.isConnected()) {
            this.server.sendPromptListChanged();
        }
    }
}

/**
 * A callback to complete one variable within a resource template's URI template.
 */
export type CompleteResourceTemplateCallback = (
    value: string,
    context?: {
        arguments?: Record<string, string>;
    }
) => string[] | Promise<string[]>;

/**
 * A resource template combines a URI pattern with optional functionality to enumerate
 * all resources matching that pattern.
 */
export class ResourceTemplate {
    private _uriTemplate: UriTemplate;

    constructor(
        uriTemplate: string | UriTemplate,
        private _callbacks: {
            /**
             * A callback to list all resources matching this template. This is required to specified, even if `undefined`, to avoid accidentally forgetting resource listing.
             */
            list: ListResourcesCallback | undefined;

            /**
             * An optional callback to autocomplete variables within the URI template. Useful for clients and users to discover possible values.
             */
            complete?: {
                [variable: string]: CompleteResourceTemplateCallback;
            };
        }
    ) {
        this._uriTemplate = typeof uriTemplate === 'string' ? new UriTemplate(uriTemplate) : uriTemplate;
    }

    /**
     * Gets the URI template pattern.
     */
    get uriTemplate(): UriTemplate {
        return this._uriTemplate;
    }

    /**
     * Gets the list callback, if one was provided.
     */
    get listCallback(): ListResourcesCallback | undefined {
        return this._callbacks.list;
    }

    /**
     * Gets the callback for completing a specific URI template variable, if one was provided.
     */
    completeCallback(variable: string): CompleteResourceTemplateCallback | undefined {
        return this._callbacks.complete?.[variable];
    }
}

/**
 * Callback for a tool handler registered with Server.tool().
 *
 * Parameters will include tool arguments, if applicable, as well as other request handler context.
 *
 * The callback should return:
 * - `structuredContent` if the tool has an outputSchema defined
 * - `content` if the tool does not have an outputSchema
 * - Both fields are optional but typically one should be provided
 */
export type ToolCallback<Args extends undefined | ZodRawShape | ZodType<object> = undefined> = Args extends ZodRawShape
    ? (
          args: z.objectOutputType<Args, ZodTypeAny>,
          extra: RequestHandlerExtra<ServerRequest, ServerNotification>
      ) => CallToolResult | Promise<CallToolResult>
    : Args extends ZodType<infer T>
      ? (args: T, extra: RequestHandlerExtra<ServerRequest, ServerNotification>) => CallToolResult | Promise<CallToolResult>
      : (extra: RequestHandlerExtra<ServerRequest, ServerNotification>) => CallToolResult | Promise<CallToolResult>;

export interface TaskRequestHandlerExtra extends RequestHandlerExtra<ServerRequest, ServerNotification> {
    taskId: string;
    taskStore: RequestTaskStore;
}

export type TaskRequestHandler<SendResultT extends Result, Args extends undefined | ZodRawShape = undefined> = Args extends ZodRawShape
    ? (args: z.objectOutputType<Args, ZodTypeAny>, extra: TaskRequestHandlerExtra) => SendResultT | Promise<SendResultT>
    : (extra: TaskRequestHandlerExtra) => SendResultT | Promise<SendResultT>;

export interface ToolTaskHandler<Args extends undefined | ZodRawShape = undefined> {
    createTask: TaskRequestHandler<CreateTaskResult, Args>;
    getTask: TaskRequestHandler<GetTaskResult, Args>;
    getTaskResult: TaskRequestHandler<CallToolResult, Args>;
}

export type RegisteredTool = {
    title?: string;
    description?: string;
    inputSchema?: ZodType<object>;
    outputSchema?: ZodType<object>;
    annotations?: ToolAnnotations;
    _meta?: Record<string, unknown>;
    callback: ToolCallback<undefined | ZodRawShape>;
    enabled: boolean;
    enable(): void;
    disable(): void;
    update<InputArgs extends ZodRawShape, OutputArgs extends ZodRawShape>(updates: {
        name?: string | null;
        title?: string;
        description?: string;
        paramsSchema?: InputArgs;
        outputSchema?: OutputArgs;
        annotations?: ToolAnnotations;
        _meta?: Record<string, unknown>;
        callback?: ToolCallback<InputArgs>;
        enabled?: boolean;
    }): void;
    remove(): void;
};

const EMPTY_OBJECT_JSON_SCHEMA = {
    type: 'object' as const,
    properties: {}
};

// Helper to check if an object is a Zod schema (ZodRawShape)
function isZodRawShape(obj: unknown): obj is ZodRawShape {
    if (typeof obj !== 'object' || obj === null) return false;

    const isEmptyObject = Object.keys(obj).length === 0;

    // Check if object is empty or at least one property is a ZodType instance
    // Note: use heuristic check to avoid instanceof failure across different Zod versions
    return isEmptyObject || Object.values(obj as object).some(isZodTypeLike);
}

function isZodTypeLike(value: unknown): value is ZodType {
    return (
        value !== null &&
        typeof value === 'object' &&
        'parse' in value &&
        typeof value.parse === 'function' &&
        'safeParse' in value &&
        typeof value.safeParse === 'function'
    );
}

/**
 * Converts a provided Zod schema to a Zod object if it is a ZodRawShape,
 * otherwise returns the schema as is.
 */
function getZodSchemaObject(schema: ZodRawShape | ZodType<object> | undefined): ZodType<object> | undefined {
    if (!schema) {
        return undefined;
    }

    if (isZodRawShape(schema)) {
        return z.object(schema);
    }

    return schema;
}

/**
 * Additional, optional information for annotating a resource.
 */
export type ResourceMetadata = Omit<Resource, 'uri' | 'name'>;

/**
 * Callback to list all resources matching a given template.
 */
export type ListResourcesCallback = (
    extra: RequestHandlerExtra<ServerRequest, ServerNotification>
) => ListResourcesResult | Promise<ListResourcesResult>;

/**
 * Callback to read a resource at a given URI.
 */
export type ReadResourceCallback = (
    uri: URL,
    extra: RequestHandlerExtra<ServerRequest, ServerNotification>
) => ReadResourceResult | Promise<ReadResourceResult>;

export type RegisteredResource = {
    name: string;
    title?: string;
    metadata?: ResourceMetadata;
    readCallback: ReadResourceCallback;
    enabled: boolean;
    enable(): void;
    disable(): void;
    update(updates: {
        name?: string;
        title?: string;
        uri?: string | null;
        metadata?: ResourceMetadata;
        callback?: ReadResourceCallback;
        enabled?: boolean;
    }): void;
    remove(): void;
};

/**
 * Callback to read a resource at a given URI, following a filled-in URI template.
 */
export type ReadResourceTemplateCallback = (
    uri: URL,
    variables: Variables,
    extra: RequestHandlerExtra<ServerRequest, ServerNotification>
) => ReadResourceResult | Promise<ReadResourceResult>;

export type RegisteredResourceTemplate = {
    resourceTemplate: ResourceTemplate;
    title?: string;
    metadata?: ResourceMetadata;
    readCallback: ReadResourceTemplateCallback;
    enabled: boolean;
    enable(): void;
    disable(): void;
    update(updates: {
        name?: string | null;
        title?: string;
        template?: ResourceTemplate;
        metadata?: ResourceMetadata;
        callback?: ReadResourceTemplateCallback;
        enabled?: boolean;
    }): void;
    remove(): void;
};

type PromptArgsRawShape = {
    [k: string]: ZodType<string, ZodTypeDef, string> | ZodOptional<ZodType<string, ZodTypeDef, string>>;
};

export type PromptCallback<Args extends undefined | PromptArgsRawShape = undefined> = Args extends PromptArgsRawShape
    ? (
          args: z.objectOutputType<Args, ZodTypeAny>,
          extra: RequestHandlerExtra<ServerRequest, ServerNotification>
      ) => GetPromptResult | Promise<GetPromptResult>
    : (extra: RequestHandlerExtra<ServerRequest, ServerNotification>) => GetPromptResult | Promise<GetPromptResult>;

export type RegisteredPrompt = {
    title?: string;
    description?: string;
    argsSchema?: ZodObject<PromptArgsRawShape>;
    callback: PromptCallback<undefined | PromptArgsRawShape>;
    enabled: boolean;
    enable(): void;
    disable(): void;
    update<Args extends PromptArgsRawShape>(updates: {
        name?: string | null;
        title?: string;
        description?: string;
        argsSchema?: Args;
        callback?: PromptCallback<Args>;
        enabled?: boolean;
    }): void;
    remove(): void;
};

function promptArgumentsFromSchema(schema: ZodObject<PromptArgsRawShape>): PromptArgument[] {
    return Object.entries(schema.shape).map(
        ([name, field]): PromptArgument => ({
            name,
            description: field.description,
            required: !field.isOptional()
        })
    );
}

function createCompletionResult(suggestions: string[]): CompleteResult {
    return {
        completion: {
            values: suggestions.slice(0, 100),
            total: suggestions.length,
            hasMore: suggestions.length > 100
        }
    };
}

const EMPTY_COMPLETION_RESULT: CompleteResult = {
    completion: {
        values: [],
        hasMore: false
    }
};<|MERGE_RESOLUTION|>--- conflicted
+++ resolved
@@ -44,11 +44,8 @@
 import { UriTemplate, Variables } from '../shared/uriTemplate.js';
 import { RequestHandlerExtra, RequestTaskStore } from '../shared/protocol.js';
 import { Transport } from '../shared/transport.js';
-<<<<<<< HEAD
 import { isTerminal } from '../shared/task.js';
-=======
 import { validateAndWarnToolName } from '../shared/toolNameValidation.js';
->>>>>>> 29cb0807
 
 /**
  * High-level MCP server that provides a simpler API for working with resources, tools, and prompts.
