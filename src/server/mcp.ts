--- conflicted
+++ resolved
@@ -163,10 +163,9 @@
                     throw new McpError(ErrorCode.InvalidParams, `Tool ${request.params.name} disabled`);
                 }
 
-<<<<<<< HEAD
                 const isTaskRequest = !!request.params.task;
                 const taskHint = tool.annotations?.taskHint;
-                const isTaskHandler = 'createTask' in (tool.handler as AnyToolHandler<ZodRawShape>);
+                const isTaskHandler = 'createTask' in (tool.handler as AnyToolHandler<ZodRawShapeCompat>);
 
                 // Validate task hint configuration
                 if ((taskHint === 'always' || taskHint === 'optional') && !isTaskHandler) {
@@ -175,21 +174,6 @@
                         `Tool ${request.params.name} has taskHint '${taskHint}' but was not registered with registerToolTask`
                     );
                 }
-=======
-                if (tool.inputSchema) {
-                    const cb = tool.callback as ToolCallback<ZodRawShapeCompat>;
-                    // Try to normalize to object schema first (for raw shapes and object schemas)
-                    // If that fails, use the schema directly (for union/intersection/etc)
-                    const inputObj = normalizeObjectSchema(tool.inputSchema);
-                    const schemaToParse = inputObj ?? (tool.inputSchema as AnySchema);
-                    const parseResult = await safeParseAsync(schemaToParse, request.params.arguments);
-                    if (!parseResult.success) {
-                        throw new McpError(
-                            ErrorCode.InvalidParams,
-                            `Input validation error: Invalid arguments for tool ${request.params.name}: ${getParseErrorMessage(parseResult.error)}`
-                        );
-                    }
->>>>>>> 0c1cbf0d
 
                 // Handle taskHint 'always' without task augmentation
                 if (taskHint === 'always' && !isTaskRequest) {
@@ -208,21 +192,9 @@
                 const args = await this.validateToolInput(tool, request.params.arguments, request.params.name);
                 const result = await this.executeToolHandler(tool, args, extra);
 
-<<<<<<< HEAD
                 // Return CreateTaskResult immediately for task requests
                 if (isTaskRequest) {
                     return result;
-=======
-                    // if the tool has an output schema, validate structured content
-                    const outputObj = normalizeObjectSchema(tool.outputSchema) as AnyObjectSchema;
-                    const parseResult = await safeParseAsync(outputObj, result.structuredContent);
-                    if (!parseResult.success) {
-                        throw new McpError(
-                            ErrorCode.InvalidParams,
-                            `Output validation error: Invalid structured content for tool ${request.params.name}: ${getParseErrorMessage(parseResult.error)}`
-                        );
-                    }
->>>>>>> 0c1cbf0d
                 }
 
                 // Validate output schema for non-task requests
@@ -265,8 +237,8 @@
     private async validateToolInput<
         Tool extends RegisteredTool,
         Args extends Tool['inputSchema'] extends infer InputSchema
-            ? InputSchema extends ZodType
-                ? z.infer<InputSchema>
+            ? InputSchema extends AnySchema
+                ? SchemaOutput<InputSchema>
                 : undefined
             : undefined
     >(tool: Tool, args: Args, toolName: string): Promise<Args> {
@@ -274,12 +246,15 @@
             return undefined as Args;
         }
 
-        const parseResult = await tool.inputSchema.safeParseAsync(args);
+        // Try to normalize to object schema first (for raw shapes and object schemas)
+        // If that fails, use the schema directly (for union/intersection/etc)
+        const inputObj = normalizeObjectSchema(tool.inputSchema);
+        const schemaToParse = inputObj ?? (tool.inputSchema as AnySchema);
+        const parseResult = await safeParseAsync(schemaToParse, args);
         if (!parseResult.success) {
-            throw new McpError(
-                ErrorCode.InvalidParams,
-                `Input validation error: Invalid arguments for tool ${toolName}: ${parseResult.error.message}`
-            );
+            const error = 'error' in parseResult ? parseResult.error : 'Unknown error';
+            const errorMessage = getParseErrorMessage(error);
+            throw new McpError(ErrorCode.InvalidParams, `Input validation error: Invalid arguments for tool ${toolName}: ${errorMessage}`);
         }
 
         return parseResult.data as unknown as Args;
@@ -309,11 +284,15 @@
             );
         }
 
-        const parseResult = await tool.outputSchema.safeParseAsync(result.structuredContent);
+        // if the tool has an output schema, validate structured content
+        const outputObj = normalizeObjectSchema(tool.outputSchema) as AnyObjectSchema;
+        const parseResult = await safeParseAsync(outputObj, result.structuredContent);
         if (!parseResult.success) {
+            const error = 'error' in parseResult ? parseResult.error : 'Unknown error';
+            const errorMessage = getParseErrorMessage(error);
             throw new McpError(
                 ErrorCode.InvalidParams,
-                `Output validation error: Invalid structured content for tool ${toolName}: ${parseResult.error.message}`
+                `Output validation error: Invalid structured content for tool ${toolName}: ${errorMessage}`
             );
         }
     }
@@ -326,7 +305,7 @@
         args: unknown,
         extra: RequestHandlerExtra<ServerRequest, ServerNotification>
     ): Promise<CallToolResult | CreateTaskResult> {
-        const handler = tool.handler as AnyToolHandler<ZodRawShape | undefined>;
+        const handler = tool.handler as AnyToolHandler<ZodRawShapeCompat | undefined>;
         const isTaskHandler = 'createTask' in handler;
 
         if (isTaskHandler) {
@@ -336,22 +315,24 @@
             const taskExtra = { ...extra, taskStore: extra.taskStore };
 
             if (tool.inputSchema) {
-                const typedHandler = handler as ToolTaskHandler<ZodRawShape>;
+                const typedHandler = handler as ToolTaskHandler<ZodRawShapeCompat>;
                 // eslint-disable-next-line @typescript-eslint/no-explicit-any
                 return await Promise.resolve(typedHandler.createTask(args as any, taskExtra));
             } else {
                 const typedHandler = handler as ToolTaskHandler<undefined>;
-                return await Promise.resolve(typedHandler.createTask(taskExtra));
+                // eslint-disable-next-line @typescript-eslint/no-explicit-any
+                return await Promise.resolve((typedHandler.createTask as any)(taskExtra));
             }
         }
 
         if (tool.inputSchema) {
-            const typedHandler = handler as ToolCallback<ZodRawShape>;
+            const typedHandler = handler as ToolCallback<ZodRawShapeCompat>;
             // eslint-disable-next-line @typescript-eslint/no-explicit-any
             return await Promise.resolve(typedHandler(args as any, extra));
         } else {
             const typedHandler = handler as ToolCallback<undefined>;
-            return await Promise.resolve(typedHandler(extra));
+            // eslint-disable-next-line @typescript-eslint/no-explicit-any
+            return await Promise.resolve((typedHandler as any)(extra));
         }
     }
 
@@ -369,12 +350,13 @@
 
         // Validate input and create task
         const args = await this.validateToolInput(tool, request.params.arguments, request.params.name);
-        const handler = tool.handler as ToolTaskHandler<ZodRawShape | undefined>;
+        const handler = tool.handler as ToolTaskHandler<ZodRawShapeCompat | undefined>;
         const taskExtra = { ...extra, taskStore: extra.taskStore };
 
         const createTaskResult: CreateTaskResult = args // undefined only if tool.inputSchema is undefined
-            ? await Promise.resolve((handler as ToolTaskHandler<ZodRawShape>).createTask(args, taskExtra))
-            : await Promise.resolve((handler as ToolTaskHandler<undefined>).createTask(taskExtra));
+            ? await Promise.resolve((handler as ToolTaskHandler<ZodRawShapeCompat>).createTask(args, taskExtra))
+            : // eslint-disable-next-line @typescript-eslint/no-explicit-any
+              await Promise.resolve(((handler as ToolTaskHandler<undefined>).createTask as any)(taskExtra));
 
         // Poll until completion
         const taskId = createTaskResult.task.taskId;
@@ -606,10 +588,9 @@
                 const argsObj = normalizeObjectSchema(prompt.argsSchema) as AnyObjectSchema;
                 const parseResult = await safeParseAsync(argsObj, request.params.arguments);
                 if (!parseResult.success) {
-                    throw new McpError(
-                        ErrorCode.InvalidParams,
-                        `Invalid arguments for prompt ${request.params.name}: ${getParseErrorMessage(parseResult.error)}`
-                    );
+                    const error = 'error' in parseResult ? parseResult.error : 'Unknown error';
+                    const errorMessage = getParseErrorMessage(error);
+                    throw new McpError(ErrorCode.InvalidParams, `Invalid arguments for prompt ${request.params.name}: ${errorMessage}`);
                 }
 
                 const args = parseResult.data;
@@ -617,7 +598,8 @@
                 return await Promise.resolve(cb(args, extra));
             } else {
                 const cb = prompt.callback as PromptCallback<undefined>;
-                return await Promise.resolve(cb(extra));
+                // eslint-disable-next-line @typescript-eslint/no-explicit-any
+                return await Promise.resolve((cb as any)(extra));
             }
         });
 
@@ -857,11 +839,7 @@
         outputSchema: ZodRawShapeCompat | AnySchema | undefined,
         annotations: ToolAnnotations | undefined,
         _meta: Record<string, unknown> | undefined,
-<<<<<<< HEAD
-        handler: AnyToolHandler<ZodRawShape | undefined>
-=======
-        callback: ToolCallback<ZodRawShapeCompat | undefined>
->>>>>>> 0c1cbf0d
+        handler: AnyToolHandler<ZodRawShapeCompat | undefined>
     ): RegisteredTool {
         // Validate tool name according to SEP specification
         validateAndWarnToolName(name);
@@ -888,13 +866,8 @@
                 }
                 if (typeof updates.title !== 'undefined') registeredTool.title = updates.title;
                 if (typeof updates.description !== 'undefined') registeredTool.description = updates.description;
-<<<<<<< HEAD
-                if (typeof updates.paramsSchema !== 'undefined') registeredTool.inputSchema = z.object(updates.paramsSchema);
+                if (typeof updates.paramsSchema !== 'undefined') registeredTool.inputSchema = objectFromShape(updates.paramsSchema);
                 if (typeof updates.callback !== 'undefined') registeredTool.handler = updates.callback;
-=======
-                if (typeof updates.paramsSchema !== 'undefined') registeredTool.inputSchema = objectFromShape(updates.paramsSchema);
-                if (typeof updates.callback !== 'undefined') registeredTool.callback = updates.callback;
->>>>>>> 0c1cbf0d
                 if (typeof updates.annotations !== 'undefined') registeredTool.annotations = updates.annotations;
                 if (typeof updates._meta !== 'undefined') registeredTool._meta = updates._meta;
                 if (typeof updates.enabled !== 'undefined') registeredTool.enabled = updates.enabled;
@@ -926,7 +899,7 @@
      * This unified overload handles both `tool(name, paramsSchema, cb)` and `tool(name, annotations, cb)` cases.
      *
      * Note: We use a union type for the second parameter because TypeScript cannot reliably disambiguate
-     * between ToolAnnotations and ZodRawShape during overload resolution, as both are plain object types.
+     * between ToolAnnotations and ZodRawShapeCompat during overload resolution, as both are plain object types.
      * @deprecated Use `registerTool` instead.
      */
     tool<Args extends ZodRawShapeCompat>(
@@ -941,7 +914,7 @@
      * `tool(name, description, annotations, cb)` cases.
      *
      * Note: We use a union type for the third parameter because TypeScript cannot reliably disambiguate
-     * between ToolAnnotations and ZodRawShape during overload resolution, as both are plain object types.
+     * between ToolAnnotations and ZodRawShapeCompat during overload resolution, as both are plain object types.
      * @deprecated Use `registerTool` instead.
      */
     tool<Args extends ZodRawShapeCompat>(
@@ -1000,18 +973,18 @@
             // We have at least one more arg before the callback
             const firstArg = rest[0];
 
-            if (isZodRawShape(firstArg)) {
+            if (isZodRawShapeCompat(firstArg)) {
                 // We have a params schema as the first arg
                 inputSchema = rest.shift() as ZodRawShapeCompat;
 
                 // Check if the next arg is potentially annotations
-                if (rest.length > 1 && typeof rest[0] === 'object' && rest[0] !== null && !isZodRawShape(rest[0])) {
+                if (rest.length > 1 && typeof rest[0] === 'object' && rest[0] !== null && !isZodRawShapeCompat(rest[0])) {
                     // Case: tool(name, paramsSchema, annotations, cb)
                     // Or: tool(name, description, paramsSchema, annotations, cb)
                     annotations = rest.shift() as ToolAnnotations;
                 }
             } else if (typeof firstArg === 'object' && firstArg !== null) {
-                // Not a ZodRawShape, so must be annotations in this position
+                // Not a ZodRawShapeCompat, so must be annotations in this position
                 // Case: tool(name, annotations, cb)
                 // Or: tool(name, description, annotations, cb)
                 annotations = rest.shift() as ToolAnnotations;
@@ -1058,7 +1031,7 @@
     /**
      * Registers a task-based tool with a config object and callback.
      */
-    registerToolTask<OutputArgs extends undefined | ZodRawShape | ZodType<object>>(
+    registerToolTask<OutputArgs extends undefined | ZodRawShapeCompat | AnySchema>(
         name: string,
         config: {
             title?: string;
@@ -1073,7 +1046,7 @@
     /**
      * Registers a task-based tool with a config object and callback.
      */
-    registerToolTask<InputArgs extends ZodRawShape | ZodType<object>, OutputArgs extends undefined | ZodRawShape | ZodType<object>>(
+    registerToolTask<InputArgs extends ZodRawShapeCompat | AnySchema, OutputArgs extends undefined | ZodRawShapeCompat | AnySchema>(
         name: string,
         config: {
             title?: string;
@@ -1087,8 +1060,8 @@
     ): RegisteredTool;
 
     registerToolTask<
-        InputArgs extends undefined | ZodRawShape | ZodType<object>,
-        OutputArgs extends undefined | ZodRawShape | ZodType<object>
+        InputArgs extends undefined | ZodRawShapeCompat | AnySchema,
+        OutputArgs extends undefined | ZodRawShapeCompat | AnySchema
     >(
         name: string,
         config: {
@@ -1305,11 +1278,11 @@
 export type BaseToolCallback<
     SendResultT extends Result,
     Extra extends RequestHandlerExtra<ServerRequest, ServerNotification>,
-    Args extends undefined | ZodRawShape | ZodType<object>
-> = Args extends ZodRawShape
-    ? (args: z.objectOutputType<Args, ZodTypeAny>, extra: Extra) => SendResultT | Promise<SendResultT>
-    : Args extends ZodType<infer T>
-      ? (args: T, extra: Extra) => SendResultT | Promise<SendResultT>
+    Args extends undefined | ZodRawShapeCompat | AnySchema
+> = Args extends ZodRawShapeCompat
+    ? (args: ShapeOutput<Args>, extra: Extra) => SendResultT | Promise<SendResultT>
+    : Args extends AnySchema
+      ? (args: SchemaOutput<Args>, extra: Extra) => SendResultT | Promise<SendResultT>
       : (extra: Extra) => SendResultT | Promise<SendResultT>;
 
 /**
@@ -1322,8 +1295,7 @@
  * - `content` if the tool does not have an outputSchema
  * - Both fields are optional but typically one should be provided
  */
-<<<<<<< HEAD
-export type ToolCallback<Args extends undefined | ZodRawShape | ZodType<object> = undefined> = BaseToolCallback<
+export type ToolCallback<Args extends undefined | ZodRawShapeCompat | AnySchema = undefined> = BaseToolCallback<
     CallToolResult,
     RequestHandlerExtra<ServerRequest, ServerNotification>,
     Args
@@ -1340,15 +1312,15 @@
 
 export type CreateTaskRequestHandler<
     SendResultT extends Result,
-    Args extends undefined | ZodRawShape | ZodType<object> = undefined
+    Args extends undefined | ZodRawShapeCompat | AnySchema = undefined
 > = BaseToolCallback<SendResultT, CreateTaskRequestHandlerExtra, Args>;
 
 export type TaskRequestHandler<
     SendResultT extends Result,
-    Args extends undefined | ZodRawShape | ZodType<object> = undefined
+    Args extends undefined | ZodRawShapeCompat | AnySchema = undefined
 > = BaseToolCallback<SendResultT, TaskRequestHandlerExtra, Args>;
 
-export interface ToolTaskHandler<Args extends undefined | ZodRawShape | ZodType<object> = undefined> {
+export interface ToolTaskHandler<Args extends undefined | ZodRawShapeCompat | AnySchema = undefined> {
     createTask: CreateTaskRequestHandler<CreateTaskResult, Args>;
     getTask: TaskRequestHandler<GetTaskResult, Args>;
     getTaskResult: TaskRequestHandler<CallToolResult, Args>;
@@ -1357,28 +1329,18 @@
 /**
  * Supertype for tool handler callbacks registered with Server.registerTool() and Server.registerToolTask().
  */
-export type AnyToolCallback<Args extends undefined | ZodRawShape | ZodType<object> = undefined> =
+export type AnyToolCallback<Args extends undefined | ZodRawShapeCompat | AnySchema = undefined> =
     | ToolCallback<Args>
     | TaskRequestHandler<CreateTaskResult, Args>;
 
 /**
  * Supertype that can handle both regular tools (simple callback) and task-based tools (task handler object).
  */
-export type AnyToolHandler<Args extends undefined | ZodRawShape | ZodType<object> = undefined> = ToolCallback<Args> | ToolTaskHandler<Args>;
+export type AnyToolHandler<Args extends undefined | ZodRawShapeCompat | AnySchema = undefined> = ToolCallback<Args> | ToolTaskHandler<Args>;
 
 export interface NoTaskToolAnnotations extends ToolAnnotations {
     taskHint?: 'never';
 }
-=======
-export type ToolCallback<Args extends undefined | ZodRawShapeCompat | AnySchema = undefined> = Args extends ZodRawShapeCompat
-    ? (args: ShapeOutput<Args>, extra: RequestHandlerExtra<ServerRequest, ServerNotification>) => CallToolResult | Promise<CallToolResult>
-    : Args extends AnySchema
-      ? (
-            args: SchemaOutput<Args>,
-            extra: RequestHandlerExtra<ServerRequest, ServerNotification>
-        ) => CallToolResult | Promise<CallToolResult>
-      : (extra: RequestHandlerExtra<ServerRequest, ServerNotification>) => CallToolResult | Promise<CallToolResult>;
->>>>>>> 0c1cbf0d
 
 export type RegisteredTool = {
     title?: string;
@@ -1387,11 +1349,7 @@
     outputSchema?: AnySchema;
     annotations?: ToolAnnotations;
     _meta?: Record<string, unknown>;
-<<<<<<< HEAD
-    handler: AnyToolHandler<undefined | ZodRawShape>;
-=======
-    callback: ToolCallback<undefined | ZodRawShapeCompat>;
->>>>>>> 0c1cbf0d
+    handler: AnyToolHandler<undefined | ZodRawShapeCompat>;
     enabled: boolean;
     enable(): void;
     disable(): void;
@@ -1415,7 +1373,7 @@
 };
 
 // Helper to check if an object is a Zod schema (ZodRawShapeCompat)
-function isZodRawShape(obj: unknown): obj is ZodRawShapeCompat {
+function isZodRawShapeCompat(obj: unknown): obj is ZodRawShapeCompat {
     if (typeof obj !== 'object' || obj === null) return false;
 
     const isEmptyObject = Object.keys(obj).length === 0;
@@ -1437,7 +1395,7 @@
 }
 
 /**
- * Converts a provided Zod schema to a Zod object if it is a ZodRawShape,
+ * Converts a provided Zod schema to a Zod object if it is a ZodRawShapeCompat,
  * otherwise returns the schema as is.
  */
 function getZodSchemaObject(schema: ZodRawShapeCompat | AnySchema | undefined): AnySchema | undefined {
@@ -1445,7 +1403,7 @@
         return undefined;
     }
 
-    if (isZodRawShape(schema)) {
+    if (isZodRawShapeCompat(schema)) {
         return objectFromShape(schema);
     }
 
