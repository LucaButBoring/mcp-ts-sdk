--- conflicted
+++ resolved
@@ -16,11 +16,8 @@
 } from '../types.js';
 import { Protocol, mergeCapabilities } from './protocol.js';
 import { Transport } from './transport.js';
-<<<<<<< HEAD
 import { TaskStore } from './task.js';
-=======
 import { MockInstance } from 'vitest';
->>>>>>> df56e353
 
 // Mock Transport class
 class MockTransport implements Transport {
