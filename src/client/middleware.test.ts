import { withOAuth, withLogging, applyMiddlewares, createMiddleware } from './middleware.js';
import { OAuthClientProvider } from './auth.js';
import { FetchLike } from '../shared/transport.js';
import { MockInstance, Mocked, MockedFunction } from 'vitest';

vi.mock('../client/auth.js', async () => {
    const actual = await vi.importActual<typeof import('../client/auth.js')>('../client/auth.js');
    return {
        ...actual,
        auth: vi.fn(),
        extractWWWAuthenticateParams: vi.fn()
    };
});

import { auth, extractWWWAuthenticateParams } from './auth.js';

const mockAuth = auth as MockedFunction<typeof auth>;
const mockExtractWWWAuthenticateParams = extractWWWAuthenticateParams as MockedFunction<typeof extractWWWAuthenticateParams>;

describe('withOAuth', () => {
    let mockProvider: Mocked<OAuthClientProvider>;
    let mockFetch: MockedFunction<FetchLike>;

    beforeEach(() => {
        vi.clearAllMocks();

        mockProvider = {
            get redirectUrl() {
                return 'http://localhost/callback';
            },
            get clientMetadata() {
                return { redirect_uris: ['http://localhost/callback'] };
            },
            tokens: vi.fn(),
            saveTokens: vi.fn(),
            clientInformation: vi.fn(),
            redirectToAuthorization: vi.fn(),
            saveCodeVerifier: vi.fn(),
            codeVerifier: vi.fn(),
            invalidateCredentials: vi.fn()
        };

        mockFetch = vi.fn();
    });

    it('should add Authorization header when tokens are available (with explicit baseUrl)', async () => {
        mockProvider.tokens.mockResolvedValue({
            access_token: 'test-token',
            token_type: 'Bearer',
            expires_in: 3600
        });

        mockFetch.mockResolvedValue(new Response('success', { status: 200 }));

        const enhancedFetch = withOAuth(mockProvider, 'https://api.example.com')(mockFetch);

        await enhancedFetch('https://api.example.com/data');

        expect(mockFetch).toHaveBeenCalledWith(
            'https://api.example.com/data',
            expect.objectContaining({
                headers: expect.any(Headers)
            })
        );

        const callArgs = mockFetch.mock.calls[0];
        const headers = callArgs[1]?.headers as Headers;
        expect(headers.get('Authorization')).toBe('Bearer test-token');
    });

    it('should add Authorization header when tokens are available (without baseUrl)', async () => {
        mockProvider.tokens.mockResolvedValue({
            access_token: 'test-token',
            token_type: 'Bearer',
            expires_in: 3600
        });

        mockFetch.mockResolvedValue(new Response('success', { status: 200 }));

        // Test without baseUrl - should extract from request URL
        const enhancedFetch = withOAuth(mockProvider)(mockFetch);

        await enhancedFetch('https://api.example.com/data');

        expect(mockFetch).toHaveBeenCalledWith(
            'https://api.example.com/data',
            expect.objectContaining({
                headers: expect.any(Headers)
            })
        );

        const callArgs = mockFetch.mock.calls[0];
        const headers = callArgs[1]?.headers as Headers;
        expect(headers.get('Authorization')).toBe('Bearer test-token');
    });

    it('should handle requests without tokens (without baseUrl)', async () => {
        mockProvider.tokens.mockResolvedValue(undefined);
        mockFetch.mockResolvedValue(new Response('success', { status: 200 }));

        // Test without baseUrl
        const enhancedFetch = withOAuth(mockProvider)(mockFetch);

        await enhancedFetch('https://api.example.com/data');

        expect(mockFetch).toHaveBeenCalledTimes(1);
        const callArgs = mockFetch.mock.calls[0];
        const headers = callArgs[1]?.headers as Headers;
        expect(headers.get('Authorization')).toBeNull();
    });

    it('should retry request after successful auth on 401 response (with explicit baseUrl)', async () => {
        mockProvider.tokens
            .mockResolvedValueOnce({
                access_token: 'old-token',
                token_type: 'Bearer',
                expires_in: 3600
            })
            .mockResolvedValueOnce({
                access_token: 'new-token',
                token_type: 'Bearer',
                expires_in: 3600
            });

        const unauthorizedResponse = new Response('Unauthorized', {
            status: 401,
            headers: { 'www-authenticate': 'Bearer realm="oauth"' }
        });
        const successResponse = new Response('success', { status: 200 });

        mockFetch.mockResolvedValueOnce(unauthorizedResponse).mockResolvedValueOnce(successResponse);

        const mockWWWAuthenticateParams = {
            resourceMetadataUrl: new URL('https://oauth.example.com/.well-known/oauth-protected-resource'),
            scope: 'read'
        };
        mockExtractWWWAuthenticateParams.mockReturnValue(mockWWWAuthenticateParams);
        mockAuth.mockResolvedValue('AUTHORIZED');

        const enhancedFetch = withOAuth(mockProvider, 'https://api.example.com')(mockFetch);

        const result = await enhancedFetch('https://api.example.com/data');

        expect(result).toBe(successResponse);
        expect(mockFetch).toHaveBeenCalledTimes(2);
        expect(mockAuth).toHaveBeenCalledWith(mockProvider, {
            serverUrl: 'https://api.example.com',
<<<<<<< HEAD
            resourceMetadataUrl: mockResourceUrl,
            fetchFn: mockFetch,
            userAgentProvider: expect.any(Function)
=======
            resourceMetadataUrl: mockWWWAuthenticateParams.resourceMetadataUrl,
            scope: mockWWWAuthenticateParams.scope,
            fetchFn: mockFetch
>>>>>>> 2a55dfd5
        });

        // Verify the retry used the new token
        const retryCallArgs = mockFetch.mock.calls[1];
        const retryHeaders = retryCallArgs[1]?.headers as Headers;
        expect(retryHeaders.get('Authorization')).toBe('Bearer new-token');
    });

    it('should retry request after successful auth on 401 response (without baseUrl)', async () => {
        mockProvider.tokens
            .mockResolvedValueOnce({
                access_token: 'old-token',
                token_type: 'Bearer',
                expires_in: 3600
            })
            .mockResolvedValueOnce({
                access_token: 'new-token',
                token_type: 'Bearer',
                expires_in: 3600
            });

        const unauthorizedResponse = new Response('Unauthorized', {
            status: 401,
            headers: { 'www-authenticate': 'Bearer realm="oauth"' }
        });
        const successResponse = new Response('success', { status: 200 });

        mockFetch.mockResolvedValueOnce(unauthorizedResponse).mockResolvedValueOnce(successResponse);

        const mockWWWAuthenticateParams = {
            resourceMetadataUrl: new URL('https://oauth.example.com/.well-known/oauth-protected-resource'),
            scope: 'read'
        };
        mockExtractWWWAuthenticateParams.mockReturnValue(mockWWWAuthenticateParams);
        mockAuth.mockResolvedValue('AUTHORIZED');

        // Test without baseUrl - should extract from request URL
        const enhancedFetch = withOAuth(mockProvider)(mockFetch);

        const result = await enhancedFetch('https://api.example.com/data');

        expect(result).toBe(successResponse);
        expect(mockFetch).toHaveBeenCalledTimes(2);
        expect(mockAuth).toHaveBeenCalledWith(mockProvider, {
            serverUrl: 'https://api.example.com', // Should be extracted from request URL
<<<<<<< HEAD
            resourceMetadataUrl: mockResourceUrl,
            fetchFn: mockFetch,
            userAgentProvider: expect.any(Function)
=======
            resourceMetadataUrl: mockWWWAuthenticateParams.resourceMetadataUrl,
            scope: mockWWWAuthenticateParams.scope,
            fetchFn: mockFetch
>>>>>>> 2a55dfd5
        });

        // Verify the retry used the new token
        const retryCallArgs = mockFetch.mock.calls[1];
        const retryHeaders = retryCallArgs[1]?.headers as Headers;
        expect(retryHeaders.get('Authorization')).toBe('Bearer new-token');
    });

    it('should throw UnauthorizedError when auth returns REDIRECT (without baseUrl)', async () => {
        mockProvider.tokens.mockResolvedValue({
            access_token: 'test-token',
            token_type: 'Bearer',
            expires_in: 3600
        });

        mockFetch.mockResolvedValue(new Response('Unauthorized', { status: 401 }));
        mockExtractWWWAuthenticateParams.mockReturnValue({});
        mockAuth.mockResolvedValue('REDIRECT');

        // Test without baseUrl
        const enhancedFetch = withOAuth(mockProvider)(mockFetch);

        await expect(enhancedFetch('https://api.example.com/data')).rejects.toThrow(
            'Authentication requires user authorization - redirect initiated'
        );
    });

    it('should throw UnauthorizedError when auth fails', async () => {
        mockProvider.tokens.mockResolvedValue({
            access_token: 'test-token',
            token_type: 'Bearer',
            expires_in: 3600
        });

        mockFetch.mockResolvedValue(new Response('Unauthorized', { status: 401 }));
        mockExtractWWWAuthenticateParams.mockReturnValue({});
        mockAuth.mockRejectedValue(new Error('Network error'));

        const enhancedFetch = withOAuth(mockProvider, 'https://api.example.com')(mockFetch);

        await expect(enhancedFetch('https://api.example.com/data')).rejects.toThrow('Failed to re-authenticate: Network error');
    });

    it('should handle persistent 401 responses after auth', async () => {
        mockProvider.tokens.mockResolvedValue({
            access_token: 'test-token',
            token_type: 'Bearer',
            expires_in: 3600
        });

        // Always return 401
        mockFetch.mockResolvedValue(new Response('Unauthorized', { status: 401 }));
        mockExtractWWWAuthenticateParams.mockReturnValue({});
        mockAuth.mockResolvedValue('AUTHORIZED');

        const enhancedFetch = withOAuth(mockProvider, 'https://api.example.com')(mockFetch);

        await expect(enhancedFetch('https://api.example.com/data')).rejects.toThrow(
            'Authentication failed for https://api.example.com/data'
        );

        // Should have made initial request + 1 retry after auth = 2 total
        expect(mockFetch).toHaveBeenCalledTimes(2);
        expect(mockAuth).toHaveBeenCalledTimes(1);
    });

    it('should preserve original request method and body', async () => {
        mockProvider.tokens.mockResolvedValue({
            access_token: 'test-token',
            token_type: 'Bearer',
            expires_in: 3600
        });

        mockFetch.mockResolvedValue(new Response('success', { status: 200 }));

        const enhancedFetch = withOAuth(mockProvider, 'https://api.example.com')(mockFetch);

        const requestBody = JSON.stringify({ data: 'test' });
        await enhancedFetch('https://api.example.com/data', {
            method: 'POST',
            body: requestBody,
            headers: { 'Content-Type': 'application/json' }
        });

        expect(mockFetch).toHaveBeenCalledWith(
            'https://api.example.com/data',
            expect.objectContaining({
                method: 'POST',
                body: requestBody,
                headers: expect.any(Headers)
            })
        );

        const callArgs = mockFetch.mock.calls[0];
        const headers = callArgs[1]?.headers as Headers;
        expect(headers.get('Content-Type')).toBe('application/json');
        expect(headers.get('Authorization')).toBe('Bearer test-token');
    });

    it('should handle non-401 errors normally', async () => {
        mockProvider.tokens.mockResolvedValue({
            access_token: 'test-token',
            token_type: 'Bearer',
            expires_in: 3600
        });

        const serverErrorResponse = new Response('Server Error', { status: 500 });
        mockFetch.mockResolvedValue(serverErrorResponse);

        const enhancedFetch = withOAuth(mockProvider, 'https://api.example.com')(mockFetch);

        const result = await enhancedFetch('https://api.example.com/data');

        expect(result).toBe(serverErrorResponse);
        expect(mockFetch).toHaveBeenCalledTimes(1);
        expect(mockAuth).not.toHaveBeenCalled();
    });

    it('should handle URL object as input (without baseUrl)', async () => {
        mockProvider.tokens.mockResolvedValue({
            access_token: 'test-token',
            token_type: 'Bearer',
            expires_in: 3600
        });

        mockFetch.mockResolvedValue(new Response('success', { status: 200 }));

        // Test URL object without baseUrl - should extract origin from URL object
        const enhancedFetch = withOAuth(mockProvider)(mockFetch);

        await enhancedFetch(new URL('https://api.example.com/data'));

        expect(mockFetch).toHaveBeenCalledWith(
            expect.any(URL),
            expect.objectContaining({
                headers: expect.any(Headers)
            })
        );
    });

    it('should handle URL object in auth retry (without baseUrl)', async () => {
        mockProvider.tokens
            .mockResolvedValueOnce({
                access_token: 'old-token',
                token_type: 'Bearer',
                expires_in: 3600
            })
            .mockResolvedValueOnce({
                access_token: 'new-token',
                token_type: 'Bearer',
                expires_in: 3600
            });

        const unauthorizedResponse = new Response('Unauthorized', { status: 401 });
        const successResponse = new Response('success', { status: 200 });

        mockFetch.mockResolvedValueOnce(unauthorizedResponse).mockResolvedValueOnce(successResponse);

        mockExtractWWWAuthenticateParams.mockReturnValue({});
        mockAuth.mockResolvedValue('AUTHORIZED');

        const enhancedFetch = withOAuth(mockProvider)(mockFetch);

        const result = await enhancedFetch(new URL('https://api.example.com/data'));

        expect(result).toBe(successResponse);
        expect(mockFetch).toHaveBeenCalledTimes(2);
        expect(mockAuth).toHaveBeenCalledWith(mockProvider, {
            serverUrl: 'https://api.example.com', // Should extract origin from URL object
            resourceMetadataUrl: undefined,
            fetchFn: mockFetch,
            userAgentProvider: expect.any(Function)
        });
    });
});

describe('withLogging', () => {
    let mockFetch: MockedFunction<FetchLike>;
    let mockLogger: MockedFunction<
        (input: {
            method: string;
            url: string | URL;
            status: number;
            statusText: string;
            duration: number;
            requestHeaders?: Headers;
            responseHeaders?: Headers;
            error?: Error;
        }) => void
    >;
    let consoleErrorSpy: MockInstance;
    let consoleLogSpy: MockInstance;

    beforeEach(() => {
        vi.clearAllMocks();

        consoleErrorSpy = vi.spyOn(console, 'error').mockImplementation(() => {});
        consoleLogSpy = vi.spyOn(console, 'log').mockImplementation(() => {});

        mockFetch = vi.fn();
        mockLogger = vi.fn();
    });

    afterEach(() => {
        consoleErrorSpy.mockRestore();
        consoleLogSpy.mockRestore();
    });

    it('should log successful requests with default logger', async () => {
        const response = new Response('success', { status: 200, statusText: 'OK' });
        mockFetch.mockResolvedValue(response);

        const enhancedFetch = withLogging()(mockFetch);

        await enhancedFetch('https://api.example.com/data');

        expect(consoleLogSpy).toHaveBeenCalledWith(
            expect.stringMatching(/HTTP GET https:\/\/api\.example\.com\/data 200 OK \(\d+\.\d+ms\)/)
        );
    });

    it('should log error responses with default logger', async () => {
        const response = new Response('Not Found', {
            status: 404,
            statusText: 'Not Found'
        });
        mockFetch.mockResolvedValue(response);

        const enhancedFetch = withLogging()(mockFetch);

        await enhancedFetch('https://api.example.com/data');

        expect(consoleErrorSpy).toHaveBeenCalledWith(
            expect.stringMatching(/HTTP GET https:\/\/api\.example\.com\/data 404 Not Found \(\d+\.\d+ms\)/)
        );
    });

    it('should log network errors with default logger', async () => {
        const networkError = new Error('Network connection failed');
        mockFetch.mockRejectedValue(networkError);

        const enhancedFetch = withLogging()(mockFetch);

        await expect(enhancedFetch('https://api.example.com/data')).rejects.toThrow('Network connection failed');

        expect(consoleErrorSpy).toHaveBeenCalledWith(
            expect.stringMatching(/HTTP GET https:\/\/api\.example\.com\/data failed: Network connection failed \(\d+\.\d+ms\)/)
        );
    });

    it('should use custom logger when provided', async () => {
        const response = new Response('success', { status: 200, statusText: 'OK' });
        mockFetch.mockResolvedValue(response);

        const enhancedFetch = withLogging({ logger: mockLogger })(mockFetch);

        await enhancedFetch('https://api.example.com/data', { method: 'POST' });

        expect(mockLogger).toHaveBeenCalledWith({
            method: 'POST',
            url: 'https://api.example.com/data',
            status: 200,
            statusText: 'OK',
            duration: expect.any(Number),
            requestHeaders: undefined,
            responseHeaders: undefined
        });

        expect(consoleLogSpy).not.toHaveBeenCalled();
    });

    it('should include request headers when configured', async () => {
        const response = new Response('success', { status: 200, statusText: 'OK' });
        mockFetch.mockResolvedValue(response);

        const enhancedFetch = withLogging({
            logger: mockLogger,
            includeRequestHeaders: true
        })(mockFetch);

        await enhancedFetch('https://api.example.com/data', {
            headers: {
                Authorization: 'Bearer token',
                'Content-Type': 'application/json'
            }
        });

        expect(mockLogger).toHaveBeenCalledWith({
            method: 'GET',
            url: 'https://api.example.com/data',
            status: 200,
            statusText: 'OK',
            duration: expect.any(Number),
            requestHeaders: expect.any(Headers),
            responseHeaders: undefined
        });

        const logCall = mockLogger.mock.calls[0][0];
        expect(logCall.requestHeaders?.get('Authorization')).toBe('Bearer token');
        expect(logCall.requestHeaders?.get('Content-Type')).toBe('application/json');
    });

    it('should include response headers when configured', async () => {
        const response = new Response('success', {
            status: 200,
            statusText: 'OK',
            headers: {
                'Content-Type': 'application/json',
                'Cache-Control': 'no-cache'
            }
        });
        mockFetch.mockResolvedValue(response);

        const enhancedFetch = withLogging({
            logger: mockLogger,
            includeResponseHeaders: true
        })(mockFetch);

        await enhancedFetch('https://api.example.com/data');

        const logCall = mockLogger.mock.calls[0][0];
        expect(logCall.responseHeaders?.get('Content-Type')).toBe('application/json');
        expect(logCall.responseHeaders?.get('Cache-Control')).toBe('no-cache');
    });

    it('should respect statusLevel option', async () => {
        const successResponse = new Response('success', {
            status: 200,
            statusText: 'OK'
        });
        const errorResponse = new Response('Server Error', {
            status: 500,
            statusText: 'Internal Server Error'
        });

        mockFetch.mockResolvedValueOnce(successResponse).mockResolvedValueOnce(errorResponse);

        const enhancedFetch = withLogging({
            logger: mockLogger,
            statusLevel: 400
        })(mockFetch);

        // 200 response should not be logged (below statusLevel 400)
        await enhancedFetch('https://api.example.com/success');
        expect(mockLogger).not.toHaveBeenCalled();

        // 500 response should be logged (above statusLevel 400)
        await enhancedFetch('https://api.example.com/error');
        expect(mockLogger).toHaveBeenCalledWith({
            method: 'GET',
            url: 'https://api.example.com/error',
            status: 500,
            statusText: 'Internal Server Error',
            duration: expect.any(Number),
            requestHeaders: undefined,
            responseHeaders: undefined
        });
    });

    it('should always log network errors regardless of statusLevel', async () => {
        const networkError = new Error('Connection timeout');
        mockFetch.mockRejectedValue(networkError);

        const enhancedFetch = withLogging({
            logger: mockLogger,
            statusLevel: 500 // Very high log level
        })(mockFetch);

        await expect(enhancedFetch('https://api.example.com/data')).rejects.toThrow('Connection timeout');

        expect(mockLogger).toHaveBeenCalledWith({
            method: 'GET',
            url: 'https://api.example.com/data',
            status: 0,
            statusText: 'Network Error',
            duration: expect.any(Number),
            requestHeaders: undefined,
            error: networkError
        });
    });

    it('should include headers in default logger message when configured', async () => {
        const response = new Response('success', {
            status: 200,
            statusText: 'OK',
            headers: { 'Content-Type': 'application/json' }
        });
        mockFetch.mockResolvedValue(response);

        const enhancedFetch = withLogging({
            includeRequestHeaders: true,
            includeResponseHeaders: true
        })(mockFetch);

        await enhancedFetch('https://api.example.com/data', {
            headers: { Authorization: 'Bearer token' }
        });

        expect(consoleLogSpy).toHaveBeenCalledWith(expect.stringContaining('Request Headers: {authorization: Bearer token}'));
        expect(consoleLogSpy).toHaveBeenCalledWith(expect.stringContaining('Response Headers: {content-type: application/json}'));
    });

    it('should measure request duration accurately', async () => {
        // Mock a slow response
        const response = new Response('success', { status: 200 });
        mockFetch.mockImplementation(async () => {
            await new Promise(resolve => setTimeout(resolve, 100));
            return response;
        });

        const enhancedFetch = withLogging({ logger: mockLogger })(mockFetch);

        await enhancedFetch('https://api.example.com/data');

        const logCall = mockLogger.mock.calls[0][0];
        expect(logCall.duration).toBeGreaterThanOrEqual(90); // Allow some margin for timing
    });
});

describe('applyMiddleware', () => {
    let mockFetch: MockedFunction<FetchLike>;

    beforeEach(() => {
        vi.clearAllMocks();
        mockFetch = vi.fn();
    });

    it('should compose no middleware correctly', () => {
        const response = new Response('success', { status: 200 });
        mockFetch.mockResolvedValue(response);

        const composedFetch = applyMiddlewares()(mockFetch);

        expect(composedFetch).toBe(mockFetch);
    });

    it('should compose single middleware correctly', async () => {
        const response = new Response('success', { status: 200 });
        mockFetch.mockResolvedValue(response);

        // Create a middleware that adds a header
        const middleware1 = (next: FetchLike) => async (input: string | URL, init?: RequestInit) => {
            const headers = new Headers(init?.headers);
            headers.set('X-Middleware-1', 'applied');
            return next(input, { ...init, headers });
        };

        const composedFetch = applyMiddlewares(middleware1)(mockFetch);

        await composedFetch('https://api.example.com/data');

        expect(mockFetch).toHaveBeenCalledWith(
            'https://api.example.com/data',
            expect.objectContaining({
                headers: expect.any(Headers)
            })
        );

        const callArgs = mockFetch.mock.calls[0];
        const headers = callArgs[1]?.headers as Headers;
        expect(headers.get('X-Middleware-1')).toBe('applied');
    });

    it('should compose multiple middleware in order', async () => {
        const response = new Response('success', { status: 200 });
        mockFetch.mockResolvedValue(response);

        // Create middleware that add identifying headers
        const middleware1 = (next: FetchLike) => async (input: string | URL, init?: RequestInit) => {
            const headers = new Headers(init?.headers);
            headers.set('X-Middleware-1', 'applied');
            return next(input, { ...init, headers });
        };

        const middleware2 = (next: FetchLike) => async (input: string | URL, init?: RequestInit) => {
            const headers = new Headers(init?.headers);
            headers.set('X-Middleware-2', 'applied');
            return next(input, { ...init, headers });
        };

        const middleware3 = (next: FetchLike) => async (input: string | URL, init?: RequestInit) => {
            const headers = new Headers(init?.headers);
            headers.set('X-Middleware-3', 'applied');
            return next(input, { ...init, headers });
        };

        const composedFetch = applyMiddlewares(middleware1, middleware2, middleware3)(mockFetch);

        await composedFetch('https://api.example.com/data');

        const callArgs = mockFetch.mock.calls[0];
        const headers = callArgs[1]?.headers as Headers;
        expect(headers.get('X-Middleware-1')).toBe('applied');
        expect(headers.get('X-Middleware-2')).toBe('applied');
        expect(headers.get('X-Middleware-3')).toBe('applied');
    });

    it('should work with real fetch middleware functions', async () => {
        const response = new Response('success', { status: 200, statusText: 'OK' });
        mockFetch.mockResolvedValue(response);

        // Create middleware that add identifying headers
        const oauthMiddleware = (next: FetchLike) => async (input: string | URL, init?: RequestInit) => {
            const headers = new Headers(init?.headers);
            headers.set('Authorization', 'Bearer test-token');
            return next(input, { ...init, headers });
        };

        // Use custom logger to avoid console output
        const mockLogger = vi.fn();
        const composedFetch = applyMiddlewares(oauthMiddleware, withLogging({ logger: mockLogger, statusLevel: 0 }))(mockFetch);

        await composedFetch('https://api.example.com/data');

        // Should have both Authorization header and logging
        const callArgs = mockFetch.mock.calls[0];
        const headers = callArgs[1]?.headers as Headers;
        expect(headers.get('Authorization')).toBe('Bearer test-token');
        expect(mockLogger).toHaveBeenCalledWith({
            method: 'GET',
            url: 'https://api.example.com/data',
            status: 200,
            statusText: 'OK',
            duration: expect.any(Number),
            requestHeaders: undefined,
            responseHeaders: undefined
        });
    });

    it('should preserve error propagation through middleware', async () => {
        const errorMiddleware = (next: FetchLike) => async (input: string | URL, init?: RequestInit) => {
            try {
                return await next(input, init);
            } catch (error) {
                // Add context to the error
                throw new Error(`Middleware error: ${error instanceof Error ? error.message : String(error)}`);
            }
        };

        const originalError = new Error('Network failure');
        mockFetch.mockRejectedValue(originalError);

        const composedFetch = applyMiddlewares(errorMiddleware)(mockFetch);

        await expect(composedFetch('https://api.example.com/data')).rejects.toThrow('Middleware error: Network failure');
    });
});

describe('Integration Tests', () => {
    let mockProvider: Mocked<OAuthClientProvider>;
    let mockFetch: MockedFunction<FetchLike>;

    beforeEach(() => {
        vi.clearAllMocks();

        mockProvider = {
            get redirectUrl() {
                return 'http://localhost/callback';
            },
            get clientMetadata() {
                return { redirect_uris: ['http://localhost/callback'] };
            },
            tokens: vi.fn(),
            saveTokens: vi.fn(),
            clientInformation: vi.fn(),
            redirectToAuthorization: vi.fn(),
            saveCodeVerifier: vi.fn(),
            codeVerifier: vi.fn(),
            invalidateCredentials: vi.fn()
        };

        mockFetch = vi.fn();
    });

    it('should work with SSE transport pattern', async () => {
        // Simulate how SSE transport might use the middleware
        mockProvider.tokens.mockResolvedValue({
            access_token: 'sse-token',
            token_type: 'Bearer',
            expires_in: 3600
        });

        const response = new Response('{"jsonrpc":"2.0","id":1,"result":{}}', {
            status: 200,
            headers: { 'Content-Type': 'application/json' }
        });
        mockFetch.mockResolvedValue(response);

        // Use custom logger to avoid console output
        const mockLogger = vi.fn();
        const enhancedFetch = applyMiddlewares(
            withOAuth(mockProvider as OAuthClientProvider, 'https://mcp-server.example.com'),
            withLogging({ logger: mockLogger, statusLevel: 400 }) // Only log errors
        )(mockFetch);

        // Simulate SSE POST request
        await enhancedFetch('https://mcp-server.example.com/endpoint', {
            method: 'POST',
            headers: { 'Content-Type': 'application/json' },
            body: JSON.stringify({
                jsonrpc: '2.0',
                method: 'tools/list',
                id: 1
            })
        });

        expect(mockFetch).toHaveBeenCalledWith(
            'https://mcp-server.example.com/endpoint',
            expect.objectContaining({
                method: 'POST',
                headers: expect.any(Headers),
                body: expect.any(String)
            })
        );

        const callArgs = mockFetch.mock.calls[0];
        const headers = callArgs[1]?.headers as Headers;
        expect(headers.get('Authorization')).toBe('Bearer sse-token');
        expect(headers.get('Content-Type')).toBe('application/json');
    });

    it('should work with StreamableHTTP transport pattern', async () => {
        // Simulate how StreamableHTTP transport might use the middleware
        mockProvider.tokens.mockResolvedValue({
            access_token: 'streamable-token',
            token_type: 'Bearer',
            expires_in: 3600
        });

        const response = new Response(null, {
            status: 202,
            headers: { 'mcp-session-id': 'session-123' }
        });
        mockFetch.mockResolvedValue(response);

        // Use custom logger to avoid console output
        const mockLogger = vi.fn();
        const enhancedFetch = applyMiddlewares(
            withOAuth(mockProvider as OAuthClientProvider, 'https://streamable-server.example.com'),
            withLogging({
                logger: mockLogger,
                includeResponseHeaders: true,
                statusLevel: 0
            })
        )(mockFetch);

        // Simulate StreamableHTTP initialization request
        await enhancedFetch('https://streamable-server.example.com/mcp', {
            method: 'POST',
            headers: {
                'Content-Type': 'application/json',
                Accept: 'application/json, text/event-stream'
            },
            body: JSON.stringify({
                jsonrpc: '2.0',
                method: 'initialize',
                params: { protocolVersion: '2025-03-26', clientInfo: { name: 'test' } },
                id: 1
            })
        });

        const callArgs = mockFetch.mock.calls[0];
        const headers = callArgs[1]?.headers as Headers;
        expect(headers.get('Authorization')).toBe('Bearer streamable-token');
        expect(headers.get('Accept')).toBe('application/json, text/event-stream');
    });

    it('should handle auth retry in transport-like scenario', async () => {
        mockProvider.tokens
            .mockResolvedValueOnce({
                access_token: 'expired-token',
                token_type: 'Bearer',
                expires_in: 3600
            })
            .mockResolvedValueOnce({
                access_token: 'fresh-token',
                token_type: 'Bearer',
                expires_in: 3600
            });

        const unauthorizedResponse = new Response('{"error":"invalid_token"}', {
            status: 401,
            headers: { 'www-authenticate': 'Bearer realm="mcp"' }
        });
        const successResponse = new Response('{"jsonrpc":"2.0","id":1,"result":{}}', {
            status: 200
        });

        mockFetch.mockResolvedValueOnce(unauthorizedResponse).mockResolvedValueOnce(successResponse);

        mockExtractWWWAuthenticateParams.mockReturnValue({
            resourceMetadataUrl: new URL('https://auth.example.com/.well-known/oauth-protected-resource'),
            scope: 'read'
        });
        mockAuth.mockResolvedValue('AUTHORIZED');

        // Use custom logger to avoid console output
        const mockLogger = vi.fn();
        const enhancedFetch = applyMiddlewares(
            withOAuth(mockProvider as OAuthClientProvider, 'https://mcp-server.example.com'),
            withLogging({ logger: mockLogger, statusLevel: 0 })
        )(mockFetch);

        const result = await enhancedFetch('https://mcp-server.example.com/endpoint', {
            method: 'POST',
            body: JSON.stringify({ jsonrpc: '2.0', method: 'test', id: 1 })
        });

        expect(result).toBe(successResponse);
        expect(mockFetch).toHaveBeenCalledTimes(2);
        expect(mockAuth).toHaveBeenCalledWith(mockProvider, {
            serverUrl: 'https://mcp-server.example.com',
            resourceMetadataUrl: new URL('https://auth.example.com/.well-known/oauth-protected-resource'),
<<<<<<< HEAD
            fetchFn: mockFetch,
            userAgentProvider: expect.any(Function)
=======
            scope: 'read',
            fetchFn: mockFetch
>>>>>>> 2a55dfd5
        });
    });
});

describe('createMiddleware', () => {
    let mockFetch: MockedFunction<FetchLike>;

    beforeEach(() => {
        vi.clearAllMocks();
        mockFetch = vi.fn();
    });

    it('should create middleware with cleaner syntax', async () => {
        const response = new Response('success', { status: 200 });
        mockFetch.mockResolvedValue(response);

        const customMiddleware = createMiddleware(async (next, input, init) => {
            const headers = new Headers(init?.headers);
            headers.set('X-Custom-Header', 'custom-value');
            return next(input, { ...init, headers });
        });

        const enhancedFetch = customMiddleware(mockFetch);
        await enhancedFetch('https://api.example.com/data');

        expect(mockFetch).toHaveBeenCalledWith(
            'https://api.example.com/data',
            expect.objectContaining({
                headers: expect.any(Headers)
            })
        );

        const callArgs = mockFetch.mock.calls[0];
        const headers = callArgs[1]?.headers as Headers;
        expect(headers.get('X-Custom-Header')).toBe('custom-value');
    });

    it('should support conditional middleware logic', async () => {
        const apiResponse = new Response('api response', { status: 200 });
        const publicResponse = new Response('public response', { status: 200 });
        mockFetch.mockResolvedValueOnce(apiResponse).mockResolvedValueOnce(publicResponse);

        const conditionalMiddleware = createMiddleware(async (next, input, init) => {
            const url = typeof input === 'string' ? input : input.toString();

            if (url.includes('/api/')) {
                const headers = new Headers(init?.headers);
                headers.set('X-API-Version', 'v2');
                return next(input, { ...init, headers });
            }

            return next(input, init);
        });

        const enhancedFetch = conditionalMiddleware(mockFetch);

        // Test API route
        await enhancedFetch('https://example.com/api/users');
        let callArgs = mockFetch.mock.calls[0];
        const headers = callArgs[1]?.headers as Headers;
        expect(headers.get('X-API-Version')).toBe('v2');

        // Test non-API route
        await enhancedFetch('https://example.com/public/page');
        callArgs = mockFetch.mock.calls[1];
        const maybeHeaders = callArgs[1]?.headers as Headers | undefined;
        expect(maybeHeaders?.get('X-API-Version')).toBeUndefined();
    });

    it('should support short-circuit responses', async () => {
        const customMiddleware = createMiddleware(async (next, input, init) => {
            const url = typeof input === 'string' ? input : input.toString();

            // Short-circuit for specific URL
            if (url.includes('/cached')) {
                return new Response('cached data', { status: 200 });
            }

            return next(input, init);
        });

        const enhancedFetch = customMiddleware(mockFetch);

        // Test cached route (should not call mockFetch)
        const cachedResponse = await enhancedFetch('https://example.com/cached/data');
        expect(await cachedResponse.text()).toBe('cached data');
        expect(mockFetch).not.toHaveBeenCalled();

        // Test normal route
        mockFetch.mockResolvedValue(new Response('fresh data', { status: 200 }));
        const normalResponse = await enhancedFetch('https://example.com/normal/data');
        expect(await normalResponse.text()).toBe('fresh data');
        expect(mockFetch).toHaveBeenCalledTimes(1);
    });

    it('should handle response transformation', async () => {
        const originalResponse = new Response('{"data": "original"}', {
            status: 200,
            headers: { 'Content-Type': 'application/json' }
        });
        mockFetch.mockResolvedValue(originalResponse);

        const transformMiddleware = createMiddleware(async (next, input, init) => {
            const response = await next(input, init);

            if (response.headers.get('content-type')?.includes('application/json')) {
                const data = await response.json();
                const transformed = { ...data, timestamp: 123456789 };

                return new Response(JSON.stringify(transformed), {
                    status: response.status,
                    statusText: response.statusText,
                    headers: response.headers
                });
            }

            return response;
        });

        const enhancedFetch = transformMiddleware(mockFetch);
        const response = await enhancedFetch('https://api.example.com/data');
        const result = await response.json();

        expect(result).toEqual({
            data: 'original',
            timestamp: 123456789
        });
    });

    it('should support error handling and recovery', async () => {
        let attemptCount = 0;
        mockFetch.mockImplementation(async () => {
            attemptCount++;
            if (attemptCount === 1) {
                throw new Error('Network error');
            }
            return new Response('success', { status: 200 });
        });

        const retryMiddleware = createMiddleware(async (next, input, init) => {
            try {
                return await next(input, init);
            } catch (error) {
                // Retry once on network error
                console.log('Retrying request after error:', error);
                return await next(input, init);
            }
        });

        const enhancedFetch = retryMiddleware(mockFetch);
        const response = await enhancedFetch('https://api.example.com/data');

        expect(await response.text()).toBe('success');
        expect(mockFetch).toHaveBeenCalledTimes(2);
    });

    it('should compose well with other middleware', async () => {
        const response = new Response('success', { status: 200 });
        mockFetch.mockResolvedValue(response);

        // Create custom middleware using createMiddleware
        const customAuth = createMiddleware(async (next, input, init) => {
            const headers = new Headers(init?.headers);
            headers.set('Authorization', 'Custom token');
            return next(input, { ...init, headers });
        });

        const customLogging = createMiddleware(async (next, input, init) => {
            const url = typeof input === 'string' ? input : input.toString();
            console.log(`Request to: ${url}`);
            const response = await next(input, init);
            console.log(`Response status: ${response.status}`);
            return response;
        });

        // Compose with existing middleware
        const enhancedFetch = applyMiddlewares(customAuth, customLogging, withLogging({ statusLevel: 400 }))(mockFetch);

        await enhancedFetch('https://api.example.com/data');

        const callArgs = mockFetch.mock.calls[0];
        const headers = callArgs[1]?.headers as Headers;
        expect(headers.get('Authorization')).toBe('Custom token');
    });

    it('should have access to both input types (string and URL)', async () => {
        const response = new Response('success', { status: 200 });
        mockFetch.mockResolvedValue(response);

        let capturedInputType: string | undefined;
        const inspectMiddleware = createMiddleware(async (next, input, init) => {
            capturedInputType = typeof input === 'string' ? 'string' : 'URL';
            return next(input, init);
        });

        const enhancedFetch = inspectMiddleware(mockFetch);

        // Test with string input
        await enhancedFetch('https://api.example.com/data');
        expect(capturedInputType).toBe('string');

        // Test with URL input
        await enhancedFetch(new URL('https://api.example.com/data'));
        expect(capturedInputType).toBe('URL');
    });
});<|MERGE_RESOLUTION|>--- conflicted
+++ resolved
@@ -145,15 +145,10 @@
         expect(mockFetch).toHaveBeenCalledTimes(2);
         expect(mockAuth).toHaveBeenCalledWith(mockProvider, {
             serverUrl: 'https://api.example.com',
-<<<<<<< HEAD
-            resourceMetadataUrl: mockResourceUrl,
+            resourceMetadataUrl: mockWWWAuthenticateParams.resourceMetadataUrl,
+            scope: mockWWWAuthenticateParams.scope,
             fetchFn: mockFetch,
             userAgentProvider: expect.any(Function)
-=======
-            resourceMetadataUrl: mockWWWAuthenticateParams.resourceMetadataUrl,
-            scope: mockWWWAuthenticateParams.scope,
-            fetchFn: mockFetch
->>>>>>> 2a55dfd5
         });
 
         // Verify the retry used the new token
@@ -199,15 +194,10 @@
         expect(mockFetch).toHaveBeenCalledTimes(2);
         expect(mockAuth).toHaveBeenCalledWith(mockProvider, {
             serverUrl: 'https://api.example.com', // Should be extracted from request URL
-<<<<<<< HEAD
-            resourceMetadataUrl: mockResourceUrl,
+            resourceMetadataUrl: mockWWWAuthenticateParams.resourceMetadataUrl,
+            scope: mockWWWAuthenticateParams.scope,
             fetchFn: mockFetch,
             userAgentProvider: expect.any(Function)
-=======
-            resourceMetadataUrl: mockWWWAuthenticateParams.resourceMetadataUrl,
-            scope: mockWWWAuthenticateParams.scope,
-            fetchFn: mockFetch
->>>>>>> 2a55dfd5
         });
 
         // Verify the retry used the new token
@@ -921,13 +911,9 @@
         expect(mockAuth).toHaveBeenCalledWith(mockProvider, {
             serverUrl: 'https://mcp-server.example.com',
             resourceMetadataUrl: new URL('https://auth.example.com/.well-known/oauth-protected-resource'),
-<<<<<<< HEAD
+            scope: 'read',
             fetchFn: mockFetch,
             userAgentProvider: expect.any(Function)
-=======
-            scope: 'read',
-            fetchFn: mockFetch
->>>>>>> 2a55dfd5
         });
     });
 });
