--- conflicted
+++ resolved
@@ -65,13 +65,9 @@
                     const result = await auth(provider, {
                         serverUrl,
                         resourceMetadataUrl,
-<<<<<<< HEAD
+                        scope,
                         fetchFn: next,
                         userAgentProvider: uaProvider
-=======
-                        scope,
-                        fetchFn: next
->>>>>>> 2a55dfd5
                     });
 
                     if (result === 'REDIRECT') {
