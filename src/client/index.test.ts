--- conflicted
+++ resolved
@@ -11,10 +11,12 @@
     InitializeRequestSchema,
     ListResourcesRequestSchema,
     ListToolsRequestSchema,
+    ListToolsResultSchema,
     CallToolRequestSchema,
     CallToolResultSchema,
     CreateMessageRequestSchema,
     ElicitRequestSchema,
+    ElicitResultSchema,
     ListRootsRequestSchema,
     ErrorCode,
     McpError
@@ -23,9 +25,7 @@
 import { Server } from '../server/index.js';
 import { McpServer } from '../server/mcp.js';
 import { InMemoryTransport } from '../inMemory.js';
-<<<<<<< HEAD
 import { InMemoryTaskStore } from '../examples/shared/inMemoryTaskStore.js';
-=======
 import * as z3 from 'zod/v3';
 import * as z4 from 'zod/v4';
 
@@ -185,7 +185,6 @@
             });
     });
 });
->>>>>>> 0c1cbf0d
 
 /***
  * Test: Initialize with Matching Protocol Version
@@ -1728,7 +1727,6 @@
     });
 });
 
-<<<<<<< HEAD
 describe('Task-based execution', () => {
     describe('Client calling server', () => {
         let serverTaskStore: InMemoryTaskStore;
@@ -2156,15 +2154,11 @@
             await Promise.all([client.connect(clientTransport), server.connect(serverTransport)]);
 
             // Server creates task on client via elicitation
-            const ElicitResultSchema = z.object({
-                action: z.enum(['accept', 'decline', 'cancel']),
-                content: z.record(z.unknown()).optional()
-            });
-
             await server.request(
                 {
                     method: 'elicitation/create',
                     params: {
+                        mode: 'form',
                         message: 'Please provide your username',
                         requestedSchema: {
                             type: 'object',
@@ -2257,15 +2251,11 @@
             await Promise.all([client.connect(clientTransport), server.connect(serverTransport)]);
 
             // Create a task on client
-            const ElicitResultSchema = z.object({
-                action: z.enum(['accept', 'decline', 'cancel']),
-                content: z.record(z.unknown()).optional()
-            });
-
             const pending = server.request(
                 {
                     method: 'elicitation/create',
                     params: {
+                        mode: 'form',
                         message: 'Please provide info',
                         requestedSchema: {
                             type: 'object',
@@ -2357,15 +2347,11 @@
             await Promise.all([client.connect(clientTransport), server.connect(serverTransport)]);
 
             // Create a task on client
-            const ElicitResultSchema = z.object({
-                action: z.enum(['accept', 'decline', 'cancel']),
-                content: z.record(z.unknown()).optional()
-            });
-
             const pending = server.request(
                 {
                     method: 'elicitation/create',
                     params: {
+                        mode: 'form',
                         message: 'Please provide info',
                         requestedSchema: {
                             type: 'object',
@@ -2456,17 +2442,13 @@
             await Promise.all([client.connect(clientTransport), server.connect(serverTransport)]);
 
             // Create multiple tasks on client
-            const ElicitResultSchema = z.object({
-                action: z.enum(['accept', 'decline', 'cancel']),
-                content: z.record(z.unknown()).optional()
-            });
-
             const createdTaskIds: string[] = [];
             for (let i = 0; i < 2; i++) {
                 const pending = server.request(
                     {
                         method: 'elicitation/create',
                         params: {
+                            mode: 'form',
                             message: 'Please provide info',
                             requestedSchema: {
                                 type: 'object',
@@ -2526,9 +2508,7 @@
             'test-tool',
             {
                 description: 'A test tool',
-                inputSchema: {
-                    id: z.string().optional()
-                }
+                inputSchema: {}
             },
             {
                 async createTask({ id }, extra) {
@@ -2875,7 +2855,7 @@
                 method: 'tools/list',
                 params: {}
             },
-            z.object({ tools: z.array(z.any()) })
+            ListToolsResultSchema
         )
     ).resolves.not.toThrow();
 
@@ -3081,7 +3061,8 @@
 
     await client.close();
     await server.close();
-=======
+});
+
 describe('getSupportedElicitationModes', () => {
     test('should support nothing when capabilities are undefined', () => {
         const result = getSupportedElicitationModes(undefined);
@@ -3118,5 +3099,4 @@
         expect(result.supportsFormMode).toBe(true);
         expect(result.supportsUrlMode).toBe(false);
     });
->>>>>>> 0c1cbf0d
 });