{
    "name": "@modelcontextprotocol/sdk",
    "version": "1.25.1",
    "description": "Model Context Protocol implementation for TypeScript",
    "license": "MIT",
    "author": "Anthropic, PBC (https://anthropic.com)",
    "homepage": "https://modelcontextprotocol.io",
    "bugs": "https://github.com/modelcontextprotocol/typescript-sdk/issues",
    "type": "module",
    "repository": {
        "type": "git",
        "url": "git+https://github.com/modelcontextprotocol/typescript-sdk.git"
    },
    "engines": {
        "node": ">=20",
        "pnpm": ">=10.24.0"
    },
    "packageManager": "pnpm@10.24.0",
    "keywords": [
        "modelcontextprotocol",
        "mcp"
    ],
    "scripts": {
        "fetch:spec-types": "tsx scripts/fetch-spec-types.ts",
<<<<<<< HEAD
        "typecheck": "tsgo --noEmit",
        "build": "npm run build:esm && npm run build:cjs",
        "build:esm": "mkdir -p dist/esm && echo '{\"type\": \"module\"}' > dist/esm/package.json && tsc -p tsconfig.prod.json",
        "build:esm:w": "npm run build:esm -- -w",
        "build:cjs": "mkdir -p dist/cjs && echo '{\"type\": \"commonjs\"}' > dist/cjs/package.json && tsc -p tsconfig.cjs.json",
        "build:cjs:w": "npm run build:cjs -- -w",
        "examples:simple-server:w": "tsx --watch src/examples/server/simpleStreamableHttp.ts --oauth",
        "prepack": "npm run build:esm && npm run build:cjs",
        "lint": "eslint src/ && prettier --check .",
        "lint:fix": "eslint src/ --fix && prettier --write .",
        "check": "npm run typecheck && npm run lint",
        "test": "vitest run",
        "test:watch": "vitest",
        "start": "npm run server",
        "server": "tsx watch --clear-screen=false scripts/cli.ts server",
        "client": "tsx scripts/cli.ts client"
    },
    "dependencies": {
        "ajv": "^8.17.1",
        "ajv-formats": "^3.0.1",
        "bowser": "^2.12.0",
        "content-type": "^1.0.5",
        "cors": "^2.8.5",
        "cross-spawn": "^7.0.5",
        "eventsource": "^3.0.2",
        "eventsource-parser": "^3.0.0",
        "express": "^5.0.1",
        "express-rate-limit": "^7.5.0",
        "pkce-challenge": "^5.0.0",
        "raw-body": "^3.0.0",
        "zod": "^3.25 || ^4.0",
        "zod-to-json-schema": "^3.25.0"
    },
    "peerDependencies": {
        "@cfworker/json-schema": "^4.1.1",
        "zod": "^3.25 || ^4.0"
    },
    "peerDependenciesMeta": {
        "@cfworker/json-schema": {
            "optional": true
        },
        "zod": {
            "optional": false
        }
=======
        "examples:simple-server:w": "pnpm --filter @modelcontextprotocol/examples-server exec tsx --watch src/simpleStreamableHttp.ts --oauth",
        "typecheck:all": "pnpm -r typecheck",
        "build:all": "pnpm -r build",
        "prepack:all": "pnpm -r prepack",
        "lint:all": "pnpm -r lint",
        "lint:fix:all": "pnpm -r lint:fix",
        "check:all": "pnpm -r typecheck && pnpm -r lint",
        "test:all": "pnpm -r test"
>>>>>>> f82c9975
    },
    "devDependencies": {
        "@cfworker/json-schema": "catalog:runtimeShared",
        "@changesets/changelog-github": "^0.5.2",
        "@changesets/cli": "^2.29.8",
        "@eslint/js": "catalog:devTools",
        "@types/content-type": "catalog:devTools",
        "@types/cors": "catalog:devTools",
        "@types/cross-spawn": "catalog:devTools",
        "@types/eventsource": "catalog:devTools",
        "@types/express": "catalog:devTools",
        "@types/express-serve-static-core": "catalog:devTools",
        "@types/node": "^24.10.1",
        "@types/supertest": "catalog:devTools",
        "@types/ws": "catalog:devTools",
        "@typescript/native-preview": "catalog:devTools",
        "eslint": "catalog:devTools",
        "eslint-config-prettier": "catalog:devTools",
        "eslint-plugin-n": "catalog:devTools",
        "prettier": "catalog:devTools",
        "supertest": "catalog:devTools",
        "tsdown": "catalog:devTools",
        "tsx": "catalog:devTools",
        "typescript": "catalog:devTools",
        "typescript-eslint": "catalog:devTools",
        "vitest": "catalog:devTools",
        "ws": "catalog:devTools"
    },
    "resolutions": {
        "strip-ansi": "6.0.1"
    }
}<|MERGE_RESOLUTION|>--- conflicted
+++ resolved
@@ -22,52 +22,6 @@
     ],
     "scripts": {
         "fetch:spec-types": "tsx scripts/fetch-spec-types.ts",
-<<<<<<< HEAD
-        "typecheck": "tsgo --noEmit",
-        "build": "npm run build:esm && npm run build:cjs",
-        "build:esm": "mkdir -p dist/esm && echo '{\"type\": \"module\"}' > dist/esm/package.json && tsc -p tsconfig.prod.json",
-        "build:esm:w": "npm run build:esm -- -w",
-        "build:cjs": "mkdir -p dist/cjs && echo '{\"type\": \"commonjs\"}' > dist/cjs/package.json && tsc -p tsconfig.cjs.json",
-        "build:cjs:w": "npm run build:cjs -- -w",
-        "examples:simple-server:w": "tsx --watch src/examples/server/simpleStreamableHttp.ts --oauth",
-        "prepack": "npm run build:esm && npm run build:cjs",
-        "lint": "eslint src/ && prettier --check .",
-        "lint:fix": "eslint src/ --fix && prettier --write .",
-        "check": "npm run typecheck && npm run lint",
-        "test": "vitest run",
-        "test:watch": "vitest",
-        "start": "npm run server",
-        "server": "tsx watch --clear-screen=false scripts/cli.ts server",
-        "client": "tsx scripts/cli.ts client"
-    },
-    "dependencies": {
-        "ajv": "^8.17.1",
-        "ajv-formats": "^3.0.1",
-        "bowser": "^2.12.0",
-        "content-type": "^1.0.5",
-        "cors": "^2.8.5",
-        "cross-spawn": "^7.0.5",
-        "eventsource": "^3.0.2",
-        "eventsource-parser": "^3.0.0",
-        "express": "^5.0.1",
-        "express-rate-limit": "^7.5.0",
-        "pkce-challenge": "^5.0.0",
-        "raw-body": "^3.0.0",
-        "zod": "^3.25 || ^4.0",
-        "zod-to-json-schema": "^3.25.0"
-    },
-    "peerDependencies": {
-        "@cfworker/json-schema": "^4.1.1",
-        "zod": "^3.25 || ^4.0"
-    },
-    "peerDependenciesMeta": {
-        "@cfworker/json-schema": {
-            "optional": true
-        },
-        "zod": {
-            "optional": false
-        }
-=======
         "examples:simple-server:w": "pnpm --filter @modelcontextprotocol/examples-server exec tsx --watch src/simpleStreamableHttp.ts --oauth",
         "typecheck:all": "pnpm -r typecheck",
         "build:all": "pnpm -r build",
@@ -76,7 +30,6 @@
         "lint:fix:all": "pnpm -r lint:fix",
         "check:all": "pnpm -r typecheck && pnpm -r lint",
         "test:all": "pnpm -r test"
->>>>>>> f82c9975
     },
     "devDependencies": {
         "@cfworker/json-schema": "catalog:runtimeShared",
